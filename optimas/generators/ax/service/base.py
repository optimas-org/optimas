--- conflicted
+++ resolved
@@ -414,7 +414,9 @@
         if not var.is_fixed:
             raise ValueError(f"Variable '{var_name}' was not previously fixed")
 
-<<<<<<< HEAD
+        var.free_value()
+        self._update_parameter(var)
+
     def update_range(self, var_name: str, lower_bound: float, upper_bound: float) -> None:
         """Update the range of a parameter.
         
@@ -444,9 +446,4 @@
         var.update_range(lower_bound, upper_bound)
         
         # Update the Ax client
-        self._update_parameter(var)
-
-=======
-        var.free_value()
-        self._update_parameter(var)
->>>>>>> df8066b4
+        self._update_parameter(var)