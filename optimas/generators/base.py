"""Contains the definition of the base Generator class."""

from __future__ import annotations
import os
from typing import List, Dict, Optional

import numpy as np

from optimas.utils.logger import get_logger
from optimas.utils.other import update_object
from optimas.gen_functions import persistent_generator
from optimas.core import (
    Objective,
    Trial,
    Evaluation,
    VaryingParameter,
    Parameter,
    TrialParameter,
)

logger = get_logger(__name__)


class Generator:
    """Base class for all generators.

    Parameters
    ----------
    varying_parameters : list of VaryingParameter
        List of input parameters to vary.
    objectives : list of Objective
        List of optimization objectives.
    constraints : list of Parameter, optional
        [Not yet implemented] List of optimization constraints. By default
        ``None``.
    analyzed_parameters : list of Parameter, optional
        List of parameters to analyze at each trial, but which are not
        optimization objectives. By default ``None``.
    use_cuda : bool, optional
        Whether to allow the generator to run on a CUDA GPU. By default
        ``False``.
    gpu_id : int, optional
        The ID of the GPU in which to run the generator. By default, ``0``.
    dedicated_resources : bool, optional
        Whether to allocated dedicated resources (e.g., the GPU) for the
        generator. These resources will not be available to the
        simulation workers. By default, ``False``.
    save_model : bool, optional
        Whether to save the optimization model (e.g., the surrogate model) to
        disk. By default ``False``.
    model_save_period : int, optional
        Periodicity, in number of evaluated Trials, with which to save the
        model to disk. By default, ``5``.
    model_history_dir : str, optional
        Name of the directory in which the model will be saved. By default,
        ``'model_history'``.
    custom_trial_parameters : list of TrialParameter
        For some generators, it might be necessary to attach additional
        parameters to the trials. If so, they can be given here as a list.
        By default, ``None``.
    """

    def __init__(
        self,
        varying_parameters: List[VaryingParameter],
        objectives: List[Objective],
        constraints: Optional[List[Parameter]] = None,
        analyzed_parameters: Optional[List[Parameter]] = None,
        use_cuda: Optional[bool] = False,
        gpu_id: Optional[int] = 0,
        dedicated_resources: Optional[bool] = False,
        save_model: Optional[bool] = False,
        model_save_period: Optional[int] = 5,
        model_history_dir: Optional[str] = "model_history",
        custom_trial_parameters: Optional[TrialParameter] = None,
    ) -> None:
        if objectives is None:
            objectives = [Objective()]
        self._varying_parameters = varying_parameters
        self._objectives = objectives
        self._constraints = constraints
        self._analyzed_parameters = (
            [] if analyzed_parameters is None else analyzed_parameters
        )
        self._save_model = save_model
        self._model_save_period = model_save_period
        self._model_history_dir = model_history_dir
        self._n_completed_trials_last_saved = 0
        self._use_cuda = use_cuda
        self._gpu_id = gpu_id
        self._dedicated_resources = dedicated_resources
        self._custom_trial_parameters = (
            [] if custom_trial_parameters is None else custom_trial_parameters
        )
        self._gen_function = persistent_generator
        self._trials = []

    @property
    def varying_parameters(self):
        return self._varying_parameters

    @property
    def objectives(self):
        return self._objectives

    @property
    def constraints(self):
        return self._constraints

    @property
    def analyzed_parameters(self):
        return self._analyzed_parameters

    @property
    def use_cuda(self):
        return self._use_cuda

    @property
    def gpu_id(self):
        return self._gpu_id

    @property
    def dedicated_resources(self):
        return self._dedicated_resources

<<<<<<< HEAD
    def ask(self, n_trials: int) -> List[Trial]:
=======
    @property
    def n_trials(self):
        return len(self._trials)

    def ask(
        self,
        n_trials: int
    ) -> List[Trial]:
>>>>>>> 94042f8e
        """Ask the generator to suggest the next ``n_trials`` to evaluate.

        Parameters
        ----------
        n_trials : int
            The number of trials to generate.

        Returns
        -------
        list of Trial
            A list with all the generated trials.
        """
        trials = []
        # Initialize as many trials as requested.
        for i in range(n_trials):
            trials.append(
                Trial(
                    varying_parameters=self._varying_parameters,
                    objectives=self._objectives,
                    analyzed_parameters=self._analyzed_parameters,
                    index=len(self._trials) + i,
                    custom_parameters=self._custom_trial_parameters,
                )
            )
        # Ask the generator to fill them.
        trials = self._ask(trials)
        # Keep only trials that have been given data.
        trials = [trial for trial in trials if len(trial.parameter_values) > 0]
        for trial in trials:
            logger.info(
                "Generated trial {} with parameters {}".format(
                    trial.index, trial.parameters_as_dict()
                )
            )
        # Store trials.
        self._trials.extend(trials)
        return trials

    def tell(
        self, trials: List[Trial], allow_saving_model: Optional[bool] = True
    ) -> None:
        """Give trials back to generator once they have been evaluated.

        Parameters
        ----------
        trials : list of Trial
            The list of evaluated trials.
        allow_saving_model : bool, optional
            Whether to allow the generator to save the model to file after
            incorporating the evaluated trials. By default ``True``.
        """
        for trial in trials:
            if trial not in self._trials:
                trial.index = len(self._trials)
                self._trials.append(trial)
        self._tell(trials)
        for trial in trials:
            log_msg = "Completed trial {} with objective(s) {}".format(
                trial.index, trial.objectives_as_dict()
            )
            if trial.analyzed_parameters:
                log_msg += " and analyzed parameter(s) {}".format(
                    trial.analyzed_parameters_as_dict()
                )
            logger.info(log_msg)
        if allow_saving_model and self._save_model:
            self.save_model_to_file()

    def incorporate_history(self, history: np.ndarray) -> None:
        """Incorporate past history into the generator.

        Parameters
        ----------
        history : np.ndarray
            The libEnsemble history array.
        """
        # Keep only evaluations where the simulation finished successfully.
        history = history[history["sim_ended"]]
        n_sims = len(history)
        trials = []
        for i in range(n_sims):
            trial = Trial(
                varying_parameters=self.varying_parameters,
                parameter_values=[
                    history[var.name][i] for var in self.varying_parameters
                ],
                objectives=self._objectives,
                analyzed_parameters=self._analyzed_parameters,
                evaluations=[
                    Evaluation(parameter=par, value=history[par.name][i])
                    for par in self._objectives + self._analyzed_parameters
                ],
                custom_parameters=self._custom_trial_parameters,
            )
            for par in self._custom_trial_parameters:
                setattr(trial, par.name, history[par.save_name][i].item())
            trials.append(trial)
        self.tell(trials, allow_saving_model=False)

    def save_model_to_file(self) -> None:
        """Save model to file"""
        # Get total number of completed trials.
        n_completed_trials = 0
        for trial in self._trials:
            if trial.completed():
                n_completed_trials += 1
        # Get number of completed trials since last model was saved.
        n_new = n_completed_trials - self._n_completed_trials_last_saved
        # Save model only if save period is reached.
        if n_new >= self._model_save_period:
            self._n_completed_trials_last_saved = n_completed_trials
            if not os.path.exists(self._model_history_dir):
                os.mkdir(self._model_history_dir)
            self._save_model_to_file()
            logger.info(
                "Saved model to file after {} completed trials.".format(
                    n_completed_trials
                )
            )

<<<<<<< HEAD
    def get_gen_specs(self, sim_workers: int, run_params: dict) -> Dict:
=======
    def get_gen_specs(
        self,
        sim_workers: int,
        run_params: Dict,
        max_evals: int
    ) -> Dict:
>>>>>>> 94042f8e
        """Get the libEnsemble gen_specs.

        Parameters
        ----------
        sim_workers : int
            Total number of parallel simulation workers.
        run_params : dict
            Dictionary containing the number of processes and gpus
            required.
        max_evals : int
            Maximum number of evaluations to generate.
        """
        self._prepare_to_send()
        gen_specs = {
            # Generator function.
            "gen_f": self._gen_function,
            # Generator input. This is a RNG, no need for inputs.
            "in": ["sim_id"],
            "persis_in": (
                ["sim_id", "trial_index"]
                + [obj.name for obj in self._objectives]
                + [par.name for par in self._analyzed_parameters]
            ),
            "out": (
                [(var.name, var.dtype) for var in self._varying_parameters]
                + [("num_procs", int), ("num_gpus", int)]
                + [("trial_index", int)]
                + [
                    (par.save_name, par.dtype)
                    for par in self._custom_trial_parameters
                ]
            ),
            "user": {
                # Store the generator itself in gen_specs.
                "generator": self,
                # Total max number of sims running concurrently.
                "gen_batch_size": sim_workers,
                # Allow generator to run on GPU.
                "use_cuda": self._use_cuda,
                # GPU in which to run generator.
                "gpu_id": self._gpu_id,
                # num of procs and gpus required
<<<<<<< HEAD
                "run_params": run_params,
            },
=======
                'run_params': run_params,
                # Maximum number of evaluations to generate.
                'max_evals': max_evals
            }
>>>>>>> 94042f8e
        }
        return gen_specs

    def get_libe_specs(self) -> Dict:
        """Get the libEnsemble libe_specs."""
        libE_specs = {}
        return libE_specs

    def _prepare_to_send(self) -> None:
        """Prepare generator to send to another process.

        This method is necessary because the generator, when given to
        libEnsemble, is sent to another process (the process of the generator
        worker) and then sent back to optimas at the end of the run. In order
        for it to be sent, the generator must be serialized, and sometimes
        some of the contents of the generator cannot be serialized. The
        purpose of this method is to take care of the attributes that prevent
        serialization, and is always called before the generator is sent
        to/from libEnsemble.

        It must be implemented by the subclasses, if needed.
        """
        pass

    def _update(self, new_generator: Generator) -> None:
        """Update generator with the attributes of a newer one.

        This method is only intended to be used internally by an
        ``Exploration`` after a run is completed. It is needed because the
        ``Generator`` given to ``libEnsemble`` is passed as a copy to the
        generator worker and is therefore not updated during the run.

        Parameters
        ----------
        new_generator : Generator
            The newer version of the generator returned in ``persis_info``.
        """
        update_object(self, new_generator)

    def _ask(self, trials: List[Trial]) -> List[Trial]:
        """Ask method to be implemented by the Generator subclasses.

        Parameters
        ----------
        trials : list of Trial
            A list with as many trials as requested to the generator. The
            trials do not yet contain the values of the varying parameters.
            These values should instead be supplied in this method.
        """
        pass

    def _tell(self, trials: List[Trial]) -> None:
        """Tell method to be implemented by the Generator subclasses.

        Parameters
        ----------
        trials : list of Trial
            A list with all evaluated trials. All evaluations included in the
            trials should be incorporated to the generator model in this
            method.
        """
        pass

    def _save_model_to_file(self):
        """Save model method to be implemented by the Generator subclasses."""
        pass<|MERGE_RESOLUTION|>--- conflicted
+++ resolved
@@ -123,9 +123,6 @@
     def dedicated_resources(self):
         return self._dedicated_resources
 
-<<<<<<< HEAD
-    def ask(self, n_trials: int) -> List[Trial]:
-=======
     @property
     def n_trials(self):
         return len(self._trials)
@@ -134,7 +131,6 @@
         self,
         n_trials: int
     ) -> List[Trial]:
->>>>>>> 94042f8e
         """Ask the generator to suggest the next ``n_trials`` to evaluate.
 
         Parameters
@@ -255,16 +251,12 @@
                 )
             )
 
-<<<<<<< HEAD
-    def get_gen_specs(self, sim_workers: int, run_params: dict) -> Dict:
-=======
     def get_gen_specs(
         self,
         sim_workers: int,
         run_params: Dict,
         max_evals: int
     ) -> Dict:
->>>>>>> 94042f8e
         """Get the libEnsemble gen_specs.
 
         Parameters
@@ -307,15 +299,10 @@
                 # GPU in which to run generator.
                 "gpu_id": self._gpu_id,
                 # num of procs and gpus required
-<<<<<<< HEAD
-                "run_params": run_params,
-            },
-=======
                 'run_params': run_params,
                 # Maximum number of evaluations to generate.
                 'max_evals': max_evals
             }
->>>>>>> 94042f8e
         }
         return gen_specs
 
