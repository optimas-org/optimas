"""Contains the definition of the base Exploration class."""

import os
import glob
<<<<<<< HEAD
import json
from typing import Optional, Union
=======
from typing import Optional, Union, Dict, List
>>>>>>> 6a31042c

import numpy as np
import pandas as pd

from libensemble.libE import libE
from libensemble.history import History
from libensemble.tools import add_unique_random_streams
from libensemble.alloc_funcs.start_only_persistent import only_persistent_gens
from libensemble.executors.mpi_executor import MPIExecutor

from optimas.generators.base import Generator
from optimas.evaluators.base import Evaluator
from optimas.utils.logger import get_logger
from optimas.utils.other import convert_to_dataframe


logger = get_logger(__name__)


class Exploration:
    """Class for launching an exploration.

    Depending on the generator, the exploration can be an optimization, a
    parameter scan, etc.

    Parameters
    ----------
    generator : Generator
        The generator used to suggest new Trials.
    evaluator : Evaluator
        The evaluator that will execute the Trials.
    max_evals : int, optional
        Maximum number of trials that will be evaluated in the exploration.
        If not given, the exploration can run indefinitely.
    sim_workers : int, optional
        Number of parallel workers performing simulations. By default, 1.
    run_async : bool, optional
        Whether the evaluations should be performed asynchronously (i.e.,
        without waiting for all workers to finish before staring a new
        evaluation). This is useful when the completion time of the
        evaluations is not uniform. By default, False.
    history : str, optional
        Path to a history file of a past exploration from which to restart
        the new one. By default, None.
    history_save_period : int, optional
        Periodicity, in number of evaluated Trials, with which to save the
        history file to disk. By default equals to ``sim_workers``.
    exploration_dir_path : str, optional.
        Path to the exploration directory. By default, ``'./exploration'``.
    resume : bool, optional
        Whether the exploration should resume from a previous run in the same
        `exploration_dir_path`. If `True`, the exploration will continue from
        the last evaluation of the previous run until the total number of
        evaluations (including those of the previous run) reaches `max_evals`.
        There is no need to provide the `history` path (it will be ignored).
        If `False` (default value), the exploration will raise an error if
        the `exploration_dir_path` already exists.
    libe_comms :  {'local', 'mpi'}, optional.
        The communication mode for libEnseble. Determines whether to use
        Python ``multiprocessing`` (local mode) or MPI for the communication
        between the manager and workers. If running in ``'mpi'`` mode, the
        Optimas script should be launched with ``mpirun`` or equivalent, for
        example, ``mpirun -np N python myscript.py``. This will launch one
        manager and ``N-1`` simulation workers. In this case, the
        ``sim_workers`` parameter is ignored. By default, ``'local'`` mode
        is used.

    """

    def __init__(
        self,
        generator: Generator,
        evaluator: Evaluator,
        max_evals: Optional[int] = np.inf,
        sim_workers: Optional[int] = 1,
        run_async: Optional[bool] = False,
        history: Optional[str] = None,
        history_save_period: Optional[int] = None,
        exploration_dir_path: Optional[str] = "./exploration",
        resume: Optional[bool] = False,
        libe_comms: Optional[str] = "local",
    ) -> None:
        self.generator = generator
        self.evaluator = evaluator
        self.max_evals = max_evals
        self.sim_workers = sim_workers
        self.run_async = run_async
        if history_save_period is None:
            self.history_save_period = sim_workers
        else:
            self.history_save_period = history_save_period
        self.exploration_dir_path = exploration_dir_path
        self.libe_comms = libe_comms
        self._n_evals = 0
        self._resume = resume
        self._history_file_name = "exploration_history_after_evaluation_{}"
        self._create_alloc_specs()
        self._create_executor()
        self._initialize_evaluator()
        self._set_default_libe_specs()
        self._libe_history = self._create_libe_history()
        self._load_history(history, resume)

    @property
    def history(self) -> pd.DataFrame:
        """Get the exploration history."""
        history = convert_to_dataframe(self._libe_history.H)
        ordered_columns = ["trial_index"]
        ordered_columns += [p.name for p in self.generator.varying_parameters]
        ordered_columns += [p.name for p in self.generator.objectives]
        ordered_columns += [p.name for p in self.generator.analyzed_parameters]
        ordered_columns += sorted(
            [n for n in history if n not in ordered_columns]
        )
        return history[ordered_columns]

    def run(self, n_evals: Optional[int] = None) -> None:
        """Run the exploration.

        Parameters
        ----------
        n_evals : int, optional
            Number of evaluations to run. If not given, the exploration will
            run until the number of evaluations reaches `max_evals`.

        """
        # Set exit criteria to maximum number of evaluations.
        remaining_evals = self.max_evals - self._n_evals
        if remaining_evals < 1:
            raise ValueError(
                "The maximum number or evaluations has been reached."
            )
        if n_evals is None:
            sim_max = remaining_evals
        else:
            sim_max = min(n_evals, remaining_evals)
        exit_criteria = {}
        if np.isfinite(sim_max):
            exit_criteria["sim_max"] = sim_max

        # Get initial number of generator trials.
        n_evals_initial = self.generator.n_completed_trials

        # Create persis_info.
        persis_info = add_unique_random_streams({}, self.sim_workers + 2)

        # If specified, allocate dedicated resources for the generator.
        if self.generator.dedicated_resources and self.generator.use_cuda:
            persis_info["gen_resources"] = 1
            persis_info["gen_use_gpus"] = True
        else:
            self.libE_specs["zero_resource_workers"] = [1]

        if self._n_evals > 0:
            self.libE_specs["reuse_output_dir"] = True

        # Get gen_specs and sim_specs.
        run_params = self.evaluator.get_run_params()
        gen_specs = self.generator.get_gen_specs(
            self.sim_workers, run_params, sim_max
        )
        sim_specs = self.evaluator.get_sim_specs(
            self.generator.varying_parameters,
            self.generator.objectives,
            self.generator.analyzed_parameters,
        )

        # Save exploration parameters to json file.
        self._save_exploration_parameters()

        # Launch exploration with libEnsemble.
        history, persis_info, flag = libE(
            sim_specs,
            gen_specs,
            exit_criteria,
            persis_info,
            self.alloc_specs,
            self.libE_specs,
            H0=self._libe_history.H,
        )

        # Update history.
        self._libe_history.H = history

        # Update generator with the one received from libE.
        self.generator._update(persis_info[1]["generator"])

        # Update number of evaluation in this exploration.
        n_trials_final = self.generator.n_completed_trials
        self._n_evals += n_trials_final - n_evals_initial

        # Determine if current rank is master.
        if self.libE_specs["comms"] == "local":
            is_master = True
        else:
            from mpi4py import MPI

            is_master = MPI.COMM_WORLD.Get_rank() == 0

        # Save history.
        if is_master:
            self._save_history()

    def attach_trials(
        self,
        trial_data: Union[Dict, List[Dict], np.ndarray, pd.DataFrame],
        ignore_unrecognized_parameters: Optional[bool] = False,
    ) -> None:
        """Attach trials for future evaluation.

        Use this method to manually suggest a set of trials to the exploration.
        The given trials will be the first ones to be evaluated the next time
        that `run` is called.

        The given data should contain all necessary fields to create the trials
        (i.e., the values of the `VaryingParameters`).
        The method accepts this data as a list, dictionary, pandas DataFrame or
        numpy structured array (see example below).

        Parameters
        ----------
        trial_data : dict, list, NDArray or DataFrame
            The data containing the trial parameters.
        ignore_unrecognized_parameters : bool, optional
            Whether to ignore unrecognized parameters in the given data. By
            default, if the data contains more fields than the
            `VaryingParameters`, `AnalyzedParameters` and `Objectives` of the
            exploration, a `ValueError` is raised, since this might indicate
            a problem in the data. If set to `True`, the error will be ignored.

        Examples
        --------
        >>> import pandas as pd
        >>> from optimas.explorations import Exploration
        >>> from optimas.generators import RandomSamplingGenerator
        >>> from optimas.evaluators import FunctionEvaluator
        >>> from optimas.core import VaryingParameter, Objective
        >>> params = [VaryingParameter(f"x{i}", -5, 5) for i in range(2)]
        >>> objs = [Objective("f")]
        >>> def eval_func(input_params, output_params):
        ...     # Placeholder evaluator
        ...     output_params["f"] = 1.
        >>> ev = FunctionEvaluator(function=eval_func)
        >>> gen = RandomSamplingGenerator(
        ...     varying_parameters=params,
        ...     objectives=objs
        ... )
        >>> exploration = Exploration(
        ...     generator=gen,
        ...     evaluator=ev,
        ...     max_evals=100,
        ...     sim_workers=2
        ... )

        **Attach trials as list**

        >>> exploration.attach_trials(
        ...     [
        ...         {"x0": 1., "x1": 1.},
        ...         {"x0": 4., "x1": 3.},
        ...         {"x0": 1., "x1": 5.}
        ...     ]
        ... )

        **Attach trials as dictionary**

        >>> exploration.attach_trials(
        ...     {
        ...         "x0": [1., 4., 1.],
        ...         "x1": [1., 3., 5.]
        ...     },
        ... )

        **Attach trials as pandas dataframe**

        >>> df = pd.DataFrame({"x0": [1., 4., 1.], "x1": [1., 3., 1.]})
        >>> exploration.attach_trials(df)
        """
        trial_data = convert_to_dataframe(trial_data)
        self.generator.attach_trials(
            trial_data,
            ignore_unrecognized_parameters=ignore_unrecognized_parameters,
        )

    def evaluate_trials(
        self,
        trial_data: Union[Dict, List[Dict], np.ndarray, pd.DataFrame],
        ignore_unrecognized_parameters: Optional[bool] = False,
    ) -> None:
        """Attach and evaluate trials.

        Use this method to manually suggest a set of trials to the exploration
        and evaluate them immediately.

        The given data should contain all necessary fields to create the trials
        (i.e., the values of the `VaryingParameters`).
        The method accepts this data as a list, dictionary, pandas DataFrame or
        numpy structured array (see example in
        :meth:`.Exploration.attach_trials`).

        Parameters
        ----------
        trial_data : dict, list, NDArray or DataFrame
            The data containing the trial parameters.
        ignore_unrecognized_parameters : bool, optional
            Whether to ignore unrecognized parameters in the given data. By
            default, if the data contains more fields than the
            `VaryingParameters`, `AnalyzedParameters` and `Objectives` of the
            exploration, a `ValueError` is raised, since this might indicate
            a problem in the data. If set to `True`, the error will be ignored.
        """
        trial_data = convert_to_dataframe(trial_data)
        self.attach_trials(
            trial_data,
            ignore_unrecognized_parameters=ignore_unrecognized_parameters,
        )
        self.run(n_evals=len(trial_data))

    def attach_evaluations(
        self,
        evaluation_data: Union[Dict, List[Dict], np.ndarray, pd.DataFrame],
        ignore_unrecognized_parameters: Optional[bool] = False,
    ) -> None:
        """Attach evaluations from external source.

        Use this method to manually attach a set of evaluations to the
        exploration. These could be evaluations that were carried out in
        a previous exploration or from any other source. The data from the
        evaluations will be given to (and used by) the generator. The
        attached evaluations are not counted when determining if `max_evals`
        has been reached.

        The given data should contain all necessary fields that define an
        evaluation (i.e., the values of the `VaryingParameters`,
        `AnalyzedParameters` and `Objectives`).
        The method accepts this data as a list, dictionary, pandas DataFrame or
        numpy structured array (see example in
        :meth:`.Exploration.attach_trials`).

        Parameters
        ----------
        trial_data : dict, list, NDArray or DataFrame
            The data containing the trial parameters.
        ignore_unrecognized_parameters : bool, optional
            Whether to ignore unrecognized parameters in the given data. By
            default, if the data contains more fields than the
            `VaryingParameters`, `AnalyzedParameters` and `Objectives` of the
            exploration, a `ValueError` is raised, since this might indicate
            a problem in the data. If set to `True`, the error will be ignored.
        """
        evaluation_data = convert_to_dataframe(evaluation_data)
        n_evals = len(evaluation_data)
        if n_evals == 0:
            return

        # Increase length of history and get a view of the added rows.
        self._libe_history.grow_H(n_evals)
        history_new = self._libe_history.H[-n_evals:]

        fields = evaluation_data.columns.values.tolist()

        # Check if the given evaluations are missing required fields.
        all_params = (
            self.generator.varying_parameters
            + self.generator.objectives
            + self.generator.analyzed_parameters
        )
        missing_fields = [p.name for p in all_params if p.name not in fields]
        if missing_fields:
            raise ValueError(
                "Could not attach evaluations from given data because the "
                f"required fields {missing_fields} are missing."
            )

        # Check if the given evaluations have more fields than required.
        history_fields = history_new.dtype.names
        extra_fields = [f for f in fields if f not in history_fields]
        if extra_fields and not ignore_unrecognized_parameters:
            raise ValueError(
                f"The given data contains the fields {extra_fields}, which "
                "are unknown to the generator. If this is expected, ignore "
                "them by setting `ignore_unrecognized_parameters=True`."
            )

        # Fill in new rows.
        for field in fields:
            if field in history_new.dtype.names:
                history_new[field] = evaluation_data[field]
        history_new["sim_started"] = True
        history_new["sim_ended"] = True
        history_new["trial_index"] = np.arange(
            self.generator._trial_count,
            self.generator._trial_count + n_evals,
            dtype=int,
        )

        # Incorporate new history into generator.
        self.generator.incorporate_history(history_new)

    def _create_executor(self) -> None:
        """Create libEnsemble executor."""
        self.executor = MPIExecutor()

    def _initialize_evaluator(self) -> None:
        """Initialize exploration evaluator."""
        self.evaluator.initialize()

    def _load_history(
        self,
        history: Union[str, np.ndarray, None],
        resume: Optional[bool] = False,
    ) -> None:
        """Load history file."""
        # To resume an exploration, get history file from previous run.
        if resume:
            if history is not None:
                logger.info(
                    "The `history` argument is ignored when `resume=True`. "
                    "The exploration will resume using the most recent "
                    "history file."
                )
            history = self._get_most_recent_history_file_path()
            if history is None:
                raise ValueError(
                    "Previous history file not found. "
                    "Cannot resume exploration."
                )
        # Read file.
        if isinstance(history, str):
            if os.path.exists(history):
                # Load array.
                history = np.load(history)
                # Only include runs that completed
                history = history[history["sim_ended"]]
            else:
                raise ValueError(
                    "History file {} does not exist.".format(history)
                )
        assert history is None or isinstance(
            history, np.ndarray
        ), "Type {} not valid for `history`".format(type(history))
        # Incorporate history into exploration.
        if history is not None:
            self.attach_evaluations(history)
            # When resuming an exploration, update evaluations counter.
            if resume:
                self._n_evals = history.size

    def _save_history(self):
        """Save history array to file."""
        filename = self._history_file_name.format(self._n_evals)
        exploration_dir_path = os.path.abspath(self.exploration_dir_path)
        file_path = os.path.join(exploration_dir_path, filename)
        if not os.path.isfile(filename):
            old_files = os.path.join(
                exploration_dir_path, self._history_file_name.format("*")
            )
            for old_file in glob.glob(old_files):
                os.remove(old_file)
            np.save(file_path, self._libe_history.H)

    def _create_libe_history(self) -> History:
        """Initialize an empty libEnsemble history."""
        run_params = self.evaluator.get_run_params()
        gen_specs = self.generator.get_gen_specs(
            self.sim_workers, run_params, None
        )
        sim_specs = self.evaluator.get_sim_specs(
            self.generator.varying_parameters,
            self.generator.objectives,
            self.generator.analyzed_parameters,
        )
        libe_history = History(
            self.alloc_specs,
            sim_specs,
            gen_specs,
            exit_criteria={"sim_max": 0},
            H0=[],
        )
        return libe_history

    def _get_most_recent_history_file_path(self):
        """Get path of most recently saved history file."""
        old_exploration_history_files = glob.glob(
            os.path.join(
                os.path.abspath(self.exploration_dir_path),
                self._history_file_name.format("*"),
            )
        )
        old_libe_history_files = glob.glob(
            os.path.join(
                os.path.abspath(self.exploration_dir_path),
                "libE_history_{}".format("*"),
            )
        )
        old_files = old_exploration_history_files + old_libe_history_files
        if old_files:
            file_evals = [int(file.split("_")[-1][:-4]) for file in old_files]
            i_max_evals = np.argmax(np.array(file_evals))
            return old_files[i_max_evals]

    def _set_default_libe_specs(self) -> None:
        """Set default exploration libe_specs."""
        libE_specs = {}
        # Save H to file every N simulation evaluations
        # default value, if not defined
        libE_specs["save_every_k_sims"] = self.history_save_period
        # Force central mode
        libE_specs["dedicated_mode"] = False
        # Set communications and corresponding number of workers.
        libE_specs["comms"] = self.libe_comms
        if self.libe_comms == "local":
            libE_specs["nworkers"] = self.sim_workers + 1
        elif self.libe_comms == "mpi":
            # Warn user if openmpi is being used.
            # When running with MPI communications, openmpi cannot be used as
            # it does not support nesting MPI.
            # MPI is only imported here to avoid issues with openmpi when
            # running with local communications.
            from mpi4py import MPI

            if "openmpi" in MPI.Get_library_version().lower():
                raise RuntimeError(
                    "Running with mpi communications is not supported with "
                    "openMPI. Please use MPICH (linux and macOS) or MSMPI "
                    "(Windows) instead."
                )
        else:
            raise ValueError(
                "Communication mode '{}'".format(self.libe_comms)
                + " not recognized. Possible values are 'local' or 'mpi'."
            )
        # Set exploration directory path.
        libE_specs["ensemble_dir_path"] = "evaluations"
        libE_specs["use_workflow_dir"] = True
        libE_specs["workflow_dir_path"] = self.exploration_dir_path

        # Ensure evaluations of last batch are sent back to the generator.
        libE_specs["final_gen_send"] = True

        # get specs from generator and evaluator
        gen_libE_specs = self.generator.get_libe_specs()
        ev_libE_specs = self.evaluator.get_libe_specs()
        self.libE_specs = {**gen_libE_specs, **ev_libE_specs, **libE_specs}

    def _create_alloc_specs(self) -> None:
        """Create exploration alloc_specs."""
        self.alloc_specs = {
            "alloc_f": only_persistent_gens,
            "out": [("given_back", bool)],
            "user": {"async_return": self.run_async},
        }

    def _save_exploration_parameters(self):
        """Save exploration parameters to a JSON file."""
        params = {}
        for i, param in enumerate(self.generator.varying_parameters):
            params[f"varying_parameter_{i}"] = {
                "type": "VaryingParameter",
                "value": param.json(),
            }
        for i, param in enumerate(self.generator.objectives):
            params[f"objective_{i}"] = {
                "type": "Objective",
                "value": param.json(),
            }
        for i, param in enumerate(self.generator.analyzed_parameters):
            params[f"analyzed_parameter_{i}"] = {
                "type": "Parameter",
                "value": param.json(),
            }
        main_dir = os.path.abspath(self.exploration_dir_path)
        if not os.path.isdir(main_dir):
            os.makedirs(main_dir)
        file_path = os.path.join(main_dir, "exploration_parameters.json")
        with open(file_path, "w") as file:
            file.write(json.dumps(params))<|MERGE_RESOLUTION|>--- conflicted
+++ resolved
@@ -2,12 +2,8 @@
 
 import os
 import glob
-<<<<<<< HEAD
 import json
-from typing import Optional, Union
-=======
 from typing import Optional, Union, Dict, List
->>>>>>> 6a31042c
 
 import numpy as np
 import pandas as pd
