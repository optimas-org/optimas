"""Contains the definition of the base Exploration class."""

import os
import glob
import json
import time
from typing import Optional, Union, Dict, List, Literal

import numpy as np
import pandas as pd

from libensemble.libE import libE
from libensemble.history import History
from libensemble.tools import add_unique_random_streams
from libensemble.alloc_funcs.start_only_persistent import only_persistent_gens
from libensemble.executors.mpi_executor import MPIExecutor

from optimas.core.trial import TrialStatus
from optimas.generators.base import Generator
from optimas.evaluators.base import Evaluator
from optimas.evaluators.function_evaluator import FunctionEvaluator
from optimas.utils.logger import get_logger
from optimas.utils.other import convert_to_dataframe
from optimas.loggers.base import Logger


logger = get_logger(__name__)


class Exploration:
    """Class for launching an exploration.

    Depending on the generator, the exploration can be an optimization, a
    parameter scan, etc.

    Parameters
    ----------
    generator : Generator
        The generator used to suggest new Trials.
    evaluator : Evaluator
        The evaluator that will execute the Trials.
    max_evals : int, optional
        Maximum number of trials that will be evaluated in the exploration.
        If not given, the exploration can run indefinitely.
    sim_workers : int, optional
        Number of parallel workers performing simulations. By default, 1.
    run_async : bool, optional
        Whether the evaluations should be performed asynchronously (i.e.,
        without waiting for all workers to finish before staring a new
        evaluation). This is useful when the completion time of the
        evaluations is not uniform. By default, False.
    history : str, optional
        Path to a history file of a past exploration from which to restart
        the new one. By default, None.
    history_save_period : int, optional
        Periodicity, in number of evaluated Trials, with which to save the
        history file to disk. By default equals to ``sim_workers``.
    exploration_dir_path : str, optional.
        Path to the exploration directory. By default, ``'./exploration'``.
    resume : bool, optional
        Whether the exploration should resume from a previous run in the same
        `exploration_dir_path`. If `True`, the exploration will continue from
        the last evaluation of the previous run until the total number of
        evaluations (including those of the previous run) reaches `max_evals`.
        There is no need to provide the `history` path (it will be ignored).
        If `False` (default value), the exploration will raise an error if
        the `exploration_dir_path` already exists.
    libe_comms :  {'local', 'threads', 'mpi'}, optional.
        The communication mode for libEnseble. Determines whether to use
        Python ``multiprocessing`` (local), ``threading`` (threads)
        or MPI for the communication between the manager and workers.
        The ``'threads'`` mode is only recommended when running in a
        Jupyter notebook if the default 'local' mode has issues (this
        can happen especially on Windows and Mac, which use multiprocessing
        ``spawn``). ``'threads'`` only supports ``FunctionEvaluator``s.
        If running in ``'mpi'`` mode, the Optimas script should be launched
        with ``mpirun`` or equivalent, for example,
        ``mpirun -np N python myscript.py``. This will launch one
        manager and ``N-1`` simulation workers. In this case, the
        ``sim_workers`` parameter is ignored. By default, ``'local'`` mode
        is used.
    logger : Logger, optional
        A custom logger that is informed of every completed trial and can
        report on the results. Currently, a Weights and Biases logger is
        available.

    """

    def __init__(
        self,
        generator: Generator,
        evaluator: Evaluator,
        max_evals: Optional[int] = np.inf,
        sim_workers: Optional[int] = 1,
        run_async: Optional[bool] = False,
        history: Optional[str] = None,
        history_save_period: Optional[int] = None,
        exploration_dir_path: Optional[str] = "./exploration",
        resume: Optional[bool] = False,
        libe_comms: Optional[Literal["local", "threads", "mpi"]] = "local",
        logger: Optional[Logger] = None,
    ) -> None:
        # For backward compatibility, check for old threading name.
        if libe_comms == "local_threading":
            libe_comms = "threads"
        if libe_comms == "threads" and not isinstance(
            evaluator, FunctionEvaluator
        ):
            raise ValueError(
                "'threads' mode is only supported when using a "
                "`FunctionEvaluator`. Use 'local' mode instead."
            )
        self.generator = generator
        self.evaluator = evaluator
        self.max_evals = max_evals
        self.sim_workers = sim_workers
        self.run_async = run_async
        if history_save_period is None:
            self.history_save_period = sim_workers
        else:
            self.history_save_period = history_save_period
        self.exploration_dir_path = exploration_dir_path
        self.libe_comms = libe_comms
        self._n_evals = 0
        self._resume = resume
        self._history_file_prefix = "exploration_history"
        self._create_alloc_specs()
        self._create_executor()
        self._initialize_evaluator()
        self._set_default_libe_specs()
        self._libe_history = self._create_libe_history()
        self._load_history(history, resume)
<<<<<<< HEAD
        self._logger = logger
        if self._logger is not None:
            self._logger.initialize(self)
            self.generator._set_logger(self._logger)
=======
        self._is_manager = self._set_manager(self.libe_comms, self.libE_specs)

    @property
    def is_manager(self):
        """Get whether the current process is the manager."""
        return self._is_manager
>>>>>>> ee30a043

    @property
    def history(self) -> pd.DataFrame:
        """Get the exploration history."""
        history = convert_to_dataframe(self._libe_history.H)
        ordered_columns = ["trial_index", "trial_status"]
        ordered_columns += [p.name for p in self.generator.varying_parameters]
        ordered_columns += [p.name for p in self.generator.objectives]
        ordered_columns += [p.name for p in self.generator.analyzed_parameters]
        ordered_columns += sorted(
            [n for n in history if n not in ordered_columns]
        )
        return history[ordered_columns]

    def run(self, n_evals: Optional[int] = None) -> None:
        """Run the exploration.

        Parameters
        ----------
        n_evals : int, optional
            Number of evaluations to run. If not given, the exploration will
            run until the number of evaluations reaches `max_evals`.

        """
        # Store current working directory. It has been observed that sometimes
        # (especially when using `local_threading`) the working directory
        # is changed to the exploration directory after the call to `libE`.
        # As a workaround, the cwd is stored and then set again at the end of
        # `run`.
        cwd = os.getcwd()

        # Set exit criteria to maximum number of evaluations.
        remaining_evals = self.max_evals - self._n_evals
        if remaining_evals < 1:
            raise ValueError(
                "The maximum number or evaluations has been reached."
            )
        if n_evals is None:
            sim_max = remaining_evals
        else:
            sim_max = min(n_evals, remaining_evals)
        exit_criteria = {}
        if np.isfinite(sim_max):
            exit_criteria["sim_max"] = sim_max

        # Get initial number of generator trials.
        n_evals_initial = self.generator.n_evaluated_trials

        # Create persis_info.
        persis_info = add_unique_random_streams({}, self.sim_workers + 1)

        # If specified, allocate dedicated resources for the generator.
        if self.generator.dedicated_resources and self.generator.use_cuda:
            persis_info["gen_resources"] = 1
            persis_info["gen_use_gpus"] = True
            # Create additional resource set for generator.
            self.libE_specs["num_resource_sets"] = self.sim_workers + 1

        if self._n_evals > 0:
            self.libE_specs["reuse_output_dir"] = True

        # Get gen_specs and sim_specs.
        run_params = self.evaluator.get_run_params()
        gen_specs = self.generator.get_gen_specs(
            self.sim_workers, run_params, sim_max, self.libe_comms
        )
        sim_specs = self.evaluator.get_sim_specs(
            self.generator.varying_parameters,
            self.generator.objectives,
            self.generator.analyzed_parameters,
        )

        # Save exploration parameters to json file.
        self._save_exploration_parameters()

        # Launch exploration with libEnsemble.
        history, persis_info, flag = libE(
            sim_specs,
            gen_specs,
            exit_criteria,
            persis_info,
            self.alloc_specs,
            self.libE_specs,
            H0=self._libe_history.H,
        )

        # Update history.
        self._libe_history.H = history

        # Update number of evaluation in this exploration.
        n_evals_final = self.generator.n_evaluated_trials
        self._n_evals += n_evals_final - n_evals_initial

        # Reset `cwd` to initial value before `libE` was called.
        os.chdir(cwd)

    def attach_trials(
        self,
        trial_data: Union[Dict, List[Dict], np.ndarray, pd.DataFrame],
        ignore_unrecognized_parameters: Optional[bool] = False,
    ) -> None:
        """Attach trials for future evaluation.

        Use this method to manually suggest a set of trials to the exploration.
        The given trials will be the first ones to be evaluated the next time
        that `run` is called.

        The given data should contain all necessary fields to create the trials
        (i.e., the values of the `VaryingParameters`).
        The method accepts this data as a list, dictionary, pandas DataFrame or
        numpy structured array (see example below).

        Parameters
        ----------
        trial_data : dict, list, NDArray or DataFrame
            The data containing the trial parameters.
        ignore_unrecognized_parameters : bool, optional
            Whether to ignore unrecognized parameters in the given data. By
            default, if the data contains more fields than the
            `VaryingParameters`, `AnalyzedParameters` and `Objectives` of the
            exploration, a `ValueError` is raised, since this might indicate
            a problem in the data. If set to `True`, the error will be ignored.

        Examples
        --------
        >>> import pandas as pd
        >>> from optimas.explorations import Exploration
        >>> from optimas.generators import RandomSamplingGenerator
        >>> from optimas.evaluators import FunctionEvaluator
        >>> from optimas.core import VaryingParameter, Objective
        >>> params = [VaryingParameter(f"x{i}", -5, 5) for i in range(2)]
        >>> objs = [Objective("f")]
        >>> def eval_func(input_params, output_params):
        ...     # Placeholder evaluator
        ...     output_params["f"] = 1.
        >>> ev = FunctionEvaluator(function=eval_func)
        >>> gen = RandomSamplingGenerator(
        ...     varying_parameters=params,
        ...     objectives=objs
        ... )
        >>> exploration = Exploration(
        ...     generator=gen,
        ...     evaluator=ev,
        ...     max_evals=100,
        ...     sim_workers=2
        ... )

        **Attach trials as list**

        >>> exploration.attach_trials(
        ...     [
        ...         {"x0": 1., "x1": 1.},
        ...         {"x0": 4., "x1": 3.},
        ...         {"x0": 1., "x1": 5.}
        ...     ]
        ... )

        **Attach trials as dictionary**

        >>> exploration.attach_trials(
        ...     {
        ...         "x0": [1., 4., 1.],
        ...         "x1": [1., 3., 5.]
        ...     },
        ... )

        **Attach trials as pandas dataframe**

        >>> df = pd.DataFrame({"x0": [1., 4., 1.], "x1": [1., 3., 1.]})
        >>> exploration.attach_trials(df)
        """
        trial_data = convert_to_dataframe(trial_data)
        self.generator.attach_trials(
            trial_data,
            ignore_unrecognized_parameters=ignore_unrecognized_parameters,
        )

    def evaluate_trials(
        self,
        trial_data: Union[Dict, List[Dict], np.ndarray, pd.DataFrame],
        ignore_unrecognized_parameters: Optional[bool] = False,
    ) -> None:
        """Attach and evaluate trials.

        Use this method to manually suggest a set of trials to the exploration
        and evaluate them immediately.

        The given data should contain all necessary fields to create the trials
        (i.e., the values of the `VaryingParameters`).
        The method accepts this data as a list, dictionary, pandas DataFrame or
        numpy structured array (see example in
        :meth:`.Exploration.attach_trials`).

        Parameters
        ----------
        trial_data : dict, list, NDArray or DataFrame
            The data containing the trial parameters.
        ignore_unrecognized_parameters : bool, optional
            Whether to ignore unrecognized parameters in the given data. By
            default, if the data contains more fields than the
            `VaryingParameters`, `AnalyzedParameters` and `Objectives` of the
            exploration, a `ValueError` is raised, since this might indicate
            a problem in the data. If set to `True`, the error will be ignored.
        """
        trial_data = convert_to_dataframe(trial_data)
        self.attach_trials(
            trial_data,
            ignore_unrecognized_parameters=ignore_unrecognized_parameters,
        )
        self.run(n_evals=len(trial_data))

    def attach_evaluations(
        self,
        evaluation_data: Union[Dict, List[Dict], np.ndarray, pd.DataFrame],
        ignore_unrecognized_parameters: Optional[bool] = False,
    ) -> None:
        """Attach evaluations from external source.

        Use this method to manually attach a set of evaluations to the
        exploration. These could be evaluations that were carried out in
        a previous exploration or from any other source. The data from the
        evaluations will be given to (and used by) the generator. The
        attached evaluations are not counted when determining if `max_evals`
        has been reached.

        The given data should contain all necessary fields that define an
        evaluation (i.e., the values of the `VaryingParameters`,
        `AnalyzedParameters` and `Objectives`).
        The method accepts this data as a list, dictionary, pandas DataFrame or
        numpy structured array (see example in
        :meth:`.Exploration.attach_trials`).

        Parameters
        ----------
        trial_data : dict, list, NDArray or DataFrame
            The data containing the trial parameters.
        ignore_unrecognized_parameters : bool, optional
            Whether to ignore unrecognized parameters in the given data. By
            default, if the data contains more fields than the
            `VaryingParameters`, `AnalyzedParameters` and `Objectives` of the
            exploration, a `ValueError` is raised, since this might indicate
            a problem in the data. If set to `True`, the error will be ignored.
        """
        evaluation_data = convert_to_dataframe(evaluation_data)

        # Determine if evaluations come from past history array and, if so,
        # keep only those that finished.
        is_history = "sim_ended" in evaluation_data
        if is_history:
            evaluation_data = evaluation_data[evaluation_data["sim_ended"]]

        n_evals = len(evaluation_data)
        if n_evals == 0:
            return

        # Increase length of history and get a view of the added rows.
        self._libe_history.grow_H(n_evals)
        history_new = self._libe_history.H[-n_evals:]

        fields = evaluation_data.columns.values.tolist()

        # Check if the given evaluations are missing required fields.
        all_params = (
            self.generator.varying_parameters
            + self.generator.objectives
            + self.generator.analyzed_parameters
        )
        missing_fields = [p.name for p in all_params if p.name not in fields]
        if missing_fields:
            raise ValueError(
                "Could not attach evaluations from given data because the "
                f"required fields {missing_fields} are missing."
            )

        # Check if the given evaluations have more fields than required.
        history_fields = history_new.dtype.names
        extra_fields = [f for f in fields if f not in history_fields]
        if extra_fields and not ignore_unrecognized_parameters:
            raise ValueError(
                f"The given data contains the fields {extra_fields}, which "
                "are unknown to the generator. If this is expected, ignore "
                "them by setting `ignore_unrecognized_parameters=True`."
            )

        # Fill in new rows.
        for field in fields:
            if field in history_new.dtype.names:
                # Converting to list prevent the error
                # "ValueError: setting an array element with a sequence"
                # when the field contains an array.
                history_new[field] = evaluation_data[field].to_list()

        if not is_history:
            current_time = time.time()
            history_new["gen_started_time"] = current_time
            history_new["gen_ended_time"] = current_time
            history_new["gen_informed_time"] = current_time
            history_new["sim_started_time"] = current_time
            history_new["sim_ended_time"] = current_time
            history_new["gen_informed"] = True
            history_new["sim_started"] = True
            history_new["sim_ended"] = True
            history_new["trial_index"] = np.arange(
                self.generator._trial_count,
                self.generator._trial_count + n_evals,
                dtype=int,
            )
        if "trial_status" not in fields:
            history_new["trial_status"] = TrialStatus.COMPLETED.name

        # Incorporate new history into generator.
        self.generator.incorporate_history(history_new)

    def mark_evaluation_as_failed(self, trial_index):
        """Mark an already evaluated trial as failed.

        Parameters
        ----------
        trial_index : int
            The index of the trial.
        """
        self.generator.mark_trial_as_failed(trial_index)
        i = np.where(self._libe_history.H["trial_index"] == trial_index)[0][0]
        self._libe_history.H[i]["trial_status"] = TrialStatus.FAILED.name

    def _create_executor(self) -> None:
        """Create libEnsemble executor."""
        self.executor = MPIExecutor()

    def _initialize_evaluator(self) -> None:
        """Initialize exploration evaluator."""
        self.evaluator.initialize()

    def _load_history(
        self,
        history: Union[str, np.ndarray, None],
        resume: Optional[bool] = False,
    ) -> None:
        """Load history file."""
        # To resume an exploration, get history file from previous run.
        if resume:
            if history is not None:
                logger.info(
                    "The `history` argument is ignored when `resume=True`. "
                    "The exploration will resume using the most recent "
                    "history file."
                )
            history = self._get_most_recent_history_file_path()
            if history is None:
                raise ValueError(
                    "Previous history file not found. "
                    "Cannot resume exploration."
                )
        # Read file.
        if isinstance(history, str):
            if os.path.exists(history):
                # Load array.
                history = np.load(history)
                # Only include runs that completed
                history = history[history["sim_ended"]]
            else:
                raise ValueError(
                    "History file {} does not exist.".format(history)
                )
        assert history is None or isinstance(
            history, np.ndarray
        ), "Type {} not valid for `history`".format(type(history))
        # Incorporate history into exploration.
        if history is not None:
            self.attach_evaluations(
                history, ignore_unrecognized_parameters=True
            )
            # When resuming an exploration, update evaluations counter.
            if resume:
                self._n_evals = history.size

    def _create_libe_history(self) -> History:
        """Initialize an empty libEnsemble history."""
        run_params = self.evaluator.get_run_params()
        gen_specs = self.generator.get_gen_specs(
            self.sim_workers, run_params, None, self.libe_comms
        )
        sim_specs = self.evaluator.get_sim_specs(
            self.generator.varying_parameters,
            self.generator.objectives,
            self.generator.analyzed_parameters,
        )
        libe_history = History(
            self.alloc_specs,
            sim_specs,
            gen_specs,
            exit_criteria={"sim_max": 0},
            H0=[],
        )
        return libe_history

    def _get_most_recent_history_file_path(self):
        """Get path of most recently saved history file."""
        # Sort files by date and get the most recent one.
        # In principle there should be only one file, but just in case.
        exp_path = os.path.abspath(self.exploration_dir_path)
        history_files = glob.glob(
            os.path.join(exp_path, self._history_file_prefix + "*")
        )
        history_files.sort(
            key=lambda f: os.path.getmtime(os.path.join(exp_path, f))
        )
        if history_files:
            return history_files[-1]

    def _set_default_libe_specs(self) -> None:
        """Set default exploration libe_specs."""
        libE_specs = {}
        # Run generator on manager to avoid copying gen to another process.
        libE_specs["gen_on_manager"] = True
        # Save H to file every N simulation evaluations
        # default value, if not defined
        libE_specs["save_every_k_sims"] = self.history_save_period
        # Force central mode
        libE_specs["dedicated_mode"] = False
        # Set communications and corresponding number of workers.
        libE_specs["comms"] = self.libe_comms
        if self.libe_comms in ["local", "threads"]:
            libE_specs["nworkers"] = self.sim_workers
        elif self.libe_comms == "mpi":
            # Warn user if openmpi is being used.
            # When running with MPI communications, openmpi cannot be used as
            # it does not support nesting MPI.
            # MPI is only imported here to avoid issues with openmpi when
            # running with local communications.
            from mpi4py import MPI

            if "openmpi" in MPI.Get_library_version().lower():
                raise RuntimeError(
                    "Running with mpi communications is not supported with "
                    "openMPI. Please use MPICH (linux and macOS) or MSMPI "
                    "(Windows) instead."
                )
        else:
            raise ValueError(
                "Communication mode '{}'".format(self.libe_comms)
                + " not recognized. Possible values are 'local', "
                + "'threads' or 'mpi'."
            )
        # Set exploration directory path.
        libE_specs["ensemble_dir_path"] = "evaluations"
        libE_specs["use_workflow_dir"] = True
        libE_specs["workflow_dir_path"] = self.exploration_dir_path

        # Ensure evaluations of last batch are sent back to the generator.
        libE_specs["final_gen_send"] = True

        # Save history file on completion and without date information in the
        # name, so that it can be overwritten in subsequent calls to `run` or
        # when resuming an exploration.
        libE_specs["save_H_on_completion"] = True
        libE_specs["save_H_with_date"] = False
        libE_specs["H_file_prefix"] = self._history_file_prefix

        # get specs from generator and evaluator
        gen_libE_specs = self.generator.get_libe_specs()
        ev_libE_specs = self.evaluator.get_libe_specs()
        self.libE_specs = {**gen_libE_specs, **ev_libE_specs, **libE_specs}

    def _create_alloc_specs(self) -> None:
        """Create exploration alloc_specs."""
        self.alloc_specs = {
            "alloc_f": only_persistent_gens,
            "out": [("given_back", bool)],
            "user": {"async_return": self.run_async},
        }

    def _save_exploration_parameters(self):
        """Save exploration parameters to a JSON file."""
        if not self.is_manager:
            return
        params = {}
        for i, param in enumerate(self.generator.varying_parameters):
            params[f"varying_parameter_{i}"] = {
                "type": "VaryingParameter",
                "value": param.model_dump_json(),
            }
        for i, param in enumerate(self.generator.objectives):
            params[f"objective_{i}"] = {
                "type": "Objective",
                "value": param.model_dump_json(),
            }
        for i, param in enumerate(self.generator.analyzed_parameters):
            params[f"analyzed_parameter_{i}"] = {
                "type": "Parameter",
                "value": param.model_dump_json(),
            }
        main_dir = os.path.abspath(self.exploration_dir_path)
        if not os.path.isdir(main_dir):
            os.makedirs(main_dir)
        file_path = os.path.join(main_dir, "exploration_parameters.json")
        with open(file_path, "w") as file:
            file.write(json.dumps(params))

    def _set_manager(self, comms: str, libE_specs: Dict) -> bool:
        """Return whether this is the manager process.

        This function is useful when running with mpi4py communications
        to ensure that code is only executed by the manager process.
        """
        if comms == "mpi":
            from mpi4py import MPI

            mpi_comm = libE_specs.get("mpi_comm") or MPI.COMM_WORLD
            is_manager = mpi_comm.Get_rank() == 0
        else:
            is_manager = True
        return is_manager<|MERGE_RESOLUTION|>--- conflicted
+++ resolved
@@ -130,19 +130,16 @@
         self._set_default_libe_specs()
         self._libe_history = self._create_libe_history()
         self._load_history(history, resume)
-<<<<<<< HEAD
+        self._is_manager = self._set_manager(self.libe_comms, self.libE_specs)
         self._logger = logger
         if self._logger is not None:
             self._logger.initialize(self)
             self.generator._set_logger(self._logger)
-=======
-        self._is_manager = self._set_manager(self.libe_comms, self.libE_specs)
 
     @property
     def is_manager(self):
         """Get whether the current process is the manager."""
         return self._is_manager
->>>>>>> ee30a043
 
     @property
     def history(self) -> pd.DataFrame:
