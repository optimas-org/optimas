"""Contains the definition of the base Exploration class."""

import os
import glob
import json
import time
from typing import Optional, Union, Dict, List, Literal

import numpy as np
import pandas as pd

from libensemble.libE import libE
from libensemble.history import History
from libensemble.tools import add_unique_random_streams
from libensemble.alloc_funcs.start_only_persistent import only_persistent_gens
from libensemble.executors.mpi_executor import MPIExecutor

from optimas.core.trial import TrialStatus
from optimas.generators.base import Generator
from optimas.evaluators.base import Evaluator
from optimas.evaluators.function_evaluator import FunctionEvaluator
from optimas.utils.logger import get_logger
from optimas.utils.other import convert_to_dataframe
from optimas.loggers.base import Logger


logger = get_logger(__name__)


class Exploration:
    """Class for launching an exploration.

    Depending on the generator, the exploration can be an optimization, a
    parameter scan, etc.

    Parameters
    ----------
    generator : Generator
        The generator used to suggest new Trials.
    evaluator : Evaluator
        The evaluator that will execute the Trials.
    max_evals : int, optional
        Maximum number of trials that will be evaluated in the exploration.
        If not given, the exploration can run indefinitely.
    sim_workers : int, optional
        Number of parallel workers performing simulations. By default, 1.
    run_async : bool, optional
        Whether the evaluations should be performed asynchronously (i.e.,
        without waiting for all workers to finish before staring a new
        evaluation). This is useful when the completion time of the
        evaluations is not uniform. By default, False.
    history : str, optional
        Path to a history file of a past exploration from which to restart
        the new one. By default, None.
    history_save_period : int, optional
        Periodicity, in number of evaluated Trials, with which to save the
        history file to disk. By default equals to ``sim_workers``.
    exploration_dir_path : str, optional.
        Path to the exploration directory. By default, ``'./exploration'``.
    resume : bool, optional
        Whether the exploration should resume from a previous run in the same
        `exploration_dir_path`. If `True`, the exploration will continue from
        the last evaluation of the previous run until the total number of
        evaluations (including those of the previous run) reaches `max_evals`.
        There is no need to provide the `history` path (it will be ignored).
        If `False` (default value), the exploration will raise an error if
        the `exploration_dir_path` already exists.
    libe_comms :  {'local', 'threads', 'mpi'}, optional.
        The communication mode for libEnseble. Determines whether to use
        Python ``multiprocessing`` (local), ``threading`` (threads)
        or MPI for the communication between the manager and workers.
        The ``'threads'`` mode is only recommended when running in a
        Jupyter notebook if the default 'local' mode has issues (this
        can happen especially on Windows and Mac, which use multiprocessing
        ``spawn``). ``'threads'`` only supports ``FunctionEvaluator``s.
        If running in ``'mpi'`` mode, the Optimas script should be launched
        with ``mpirun`` or equivalent, for example,
        ``mpirun -np N python myscript.py``. This will launch one
        manager and ``N-1`` simulation workers. In this case, the
        ``sim_workers`` parameter is ignored. By default, ``'local'`` mode
        is used.
    logger : Logger, optional
        A custom logger that is informed of every completed trial and can
        report on the results. Currently, a Weights and Biases logger is
        available.

    """

    def __init__(
        self,
        generator: Generator,
        evaluator: Evaluator,
        max_evals: Optional[int] = np.inf,
        sim_workers: Optional[int] = 1,
        run_async: Optional[bool] = False,
        history: Optional[str] = None,
        history_save_period: Optional[int] = None,
        exploration_dir_path: Optional[str] = "./exploration",
        resume: Optional[bool] = False,
        libe_comms: Optional[Literal["local", "threads", "mpi"]] = "local",
        logger: Optional[Logger] = None,
    ) -> None:
        # For backward compatibility, check for old threading name.
        if libe_comms == "local_threading":
            libe_comms = "threads"
        if libe_comms == "threads" and not isinstance(
            evaluator, FunctionEvaluator
        ):
            raise ValueError(
                "'threads' mode is only supported when using a "
                "`FunctionEvaluator`. Use 'local' mode instead."
            )
        self.generator = generator
        self.evaluator = evaluator
        self.max_evals = max_evals
        self.sim_workers = sim_workers
        self.run_async = run_async
        if history_save_period is None:
            self.history_save_period = sim_workers
        else:
            self.history_save_period = history_save_period
        self.exploration_dir_path = exploration_dir_path
        self.libe_comms = libe_comms
        self._n_evals = 0
        self._resume = resume
        self._history_file_prefix = "exploration_history"
        self._create_alloc_specs()
        self._create_executor()
        self._initialize_evaluator()
        self._set_default_libe_specs()
        self._libe_history = self._create_libe_history()
        self._load_history(history, resume)
        self._logger = logger
        if self._logger is not None:
            self._logger.initialize(self)
            self.generator._set_logger(self._logger)

    @property
    def history(self) -> pd.DataFrame:
        """Get the exploration history."""
        history = convert_to_dataframe(self._libe_history.H)
        ordered_columns = ["trial_index", "trial_status"]
        ordered_columns += [p.name for p in self.generator.varying_parameters]
        ordered_columns += [p.name for p in self.generator.objectives]
        ordered_columns += [p.name for p in self.generator.analyzed_parameters]
        ordered_columns += sorted(
            [n for n in history if n not in ordered_columns]
        )
        return history[ordered_columns]

    def run(self, n_evals: Optional[int] = None) -> None:
        """Run the exploration.

        Parameters
        ----------
        n_evals : int, optional
            Number of evaluations to run. If not given, the exploration will
            run until the number of evaluations reaches `max_evals`.

        """
        # Store current working directory. It has been observed that sometimes
        # (especially when using `local_threading`) the working directory
        # is changed to the exploration directory after the call to `libE`.
        # As a workaround, the cwd is stored and then set again at the end of
        # `run`.
        cwd = os.getcwd()

        # Set exit criteria to maximum number of evaluations.
        remaining_evals = self.max_evals - self._n_evals
        if remaining_evals < 1:
            raise ValueError(
                "The maximum number or evaluations has been reached."
            )
        if n_evals is None:
            sim_max = remaining_evals
        else:
            sim_max = min(n_evals, remaining_evals)
        exit_criteria = {}
        if np.isfinite(sim_max):
            exit_criteria["sim_max"] = sim_max

        # Get initial number of generator trials.
        n_evals_initial = self.generator.n_evaluated_trials

        # Create persis_info.
<<<<<<< HEAD
        persis_info = add_unique_random_streams({}, self.sim_workers + 2)
        persis_info[1]["comms"] = self.libe_comms
=======
        persis_info = add_unique_random_streams({}, self.sim_workers + 1)
>>>>>>> 8c940a99

        # If specified, allocate dedicated resources for the generator.
        if self.generator.dedicated_resources and self.generator.use_cuda:
            persis_info["gen_resources"] = 1
            persis_info["gen_use_gpus"] = True
            # Create additional resource set for generator.
            self.libE_specs["num_resource_sets"] = self.sim_workers + 1

        if self._n_evals > 0:
            self.libE_specs["reuse_output_dir"] = True

        # Get gen_specs and sim_specs.
        run_params = self.evaluator.get_run_params()
        gen_specs = self.generator.get_gen_specs(
            self.sim_workers, run_params, sim_max, self.libe_comms
        )
        sim_specs = self.evaluator.get_sim_specs(
            self.generator.varying_parameters,
            self.generator.objectives,
            self.generator.analyzed_parameters,
        )

        # Save exploration parameters to json file.
        self._save_exploration_parameters()

        # Launch exploration with libEnsemble.
        history, persis_info, flag = libE(
            sim_specs,
            gen_specs,
            exit_criteria,
            persis_info,
            self.alloc_specs,
            self.libE_specs,
            H0=self._libe_history.H,
        )

        # Update history.
        self._libe_history.H = history

<<<<<<< HEAD
        # Update generator with the one received from libE.
        if self.libe_comms != "threads":
            self.generator._update(persis_info[1]["generator"])
            # Restore logger (had to be removed when sending back to manager.)
            self.generator._set_logger(self._logger)

=======
>>>>>>> 8c940a99
        # Update number of evaluation in this exploration.
        n_evals_final = self.generator.n_evaluated_trials
        self._n_evals += n_evals_final - n_evals_initial

        # Reset `cwd` to initial value before `libE` was called.
        os.chdir(cwd)

    def attach_trials(
        self,
        trial_data: Union[Dict, List[Dict], np.ndarray, pd.DataFrame],
        ignore_unrecognized_parameters: Optional[bool] = False,
    ) -> None:
        """Attach trials for future evaluation.

        Use this method to manually suggest a set of trials to the exploration.
        The given trials will be the first ones to be evaluated the next time
        that `run` is called.

        The given data should contain all necessary fields to create the trials
        (i.e., the values of the `VaryingParameters`).
        The method accepts this data as a list, dictionary, pandas DataFrame or
        numpy structured array (see example below).

        Parameters
        ----------
        trial_data : dict, list, NDArray or DataFrame
            The data containing the trial parameters.
        ignore_unrecognized_parameters : bool, optional
            Whether to ignore unrecognized parameters in the given data. By
            default, if the data contains more fields than the
            `VaryingParameters`, `AnalyzedParameters` and `Objectives` of the
            exploration, a `ValueError` is raised, since this might indicate
            a problem in the data. If set to `True`, the error will be ignored.

        Examples
        --------
        >>> import pandas as pd
        >>> from optimas.explorations import Exploration
        >>> from optimas.generators import RandomSamplingGenerator
        >>> from optimas.evaluators import FunctionEvaluator
        >>> from optimas.core import VaryingParameter, Objective
        >>> params = [VaryingParameter(f"x{i}", -5, 5) for i in range(2)]
        >>> objs = [Objective("f")]
        >>> def eval_func(input_params, output_params):
        ...     # Placeholder evaluator
        ...     output_params["f"] = 1.
        >>> ev = FunctionEvaluator(function=eval_func)
        >>> gen = RandomSamplingGenerator(
        ...     varying_parameters=params,
        ...     objectives=objs
        ... )
        >>> exploration = Exploration(
        ...     generator=gen,
        ...     evaluator=ev,
        ...     max_evals=100,
        ...     sim_workers=2
        ... )

        **Attach trials as list**

        >>> exploration.attach_trials(
        ...     [
        ...         {"x0": 1., "x1": 1.},
        ...         {"x0": 4., "x1": 3.},
        ...         {"x0": 1., "x1": 5.}
        ...     ]
        ... )

        **Attach trials as dictionary**

        >>> exploration.attach_trials(
        ...     {
        ...         "x0": [1., 4., 1.],
        ...         "x1": [1., 3., 5.]
        ...     },
        ... )

        **Attach trials as pandas dataframe**

        >>> df = pd.DataFrame({"x0": [1., 4., 1.], "x1": [1., 3., 1.]})
        >>> exploration.attach_trials(df)
        """
        trial_data = convert_to_dataframe(trial_data)
        self.generator.attach_trials(
            trial_data,
            ignore_unrecognized_parameters=ignore_unrecognized_parameters,
        )

    def evaluate_trials(
        self,
        trial_data: Union[Dict, List[Dict], np.ndarray, pd.DataFrame],
        ignore_unrecognized_parameters: Optional[bool] = False,
    ) -> None:
        """Attach and evaluate trials.

        Use this method to manually suggest a set of trials to the exploration
        and evaluate them immediately.

        The given data should contain all necessary fields to create the trials
        (i.e., the values of the `VaryingParameters`).
        The method accepts this data as a list, dictionary, pandas DataFrame or
        numpy structured array (see example in
        :meth:`.Exploration.attach_trials`).

        Parameters
        ----------
        trial_data : dict, list, NDArray or DataFrame
            The data containing the trial parameters.
        ignore_unrecognized_parameters : bool, optional
            Whether to ignore unrecognized parameters in the given data. By
            default, if the data contains more fields than the
            `VaryingParameters`, `AnalyzedParameters` and `Objectives` of the
            exploration, a `ValueError` is raised, since this might indicate
            a problem in the data. If set to `True`, the error will be ignored.
        """
        trial_data = convert_to_dataframe(trial_data)
        self.attach_trials(
            trial_data,
            ignore_unrecognized_parameters=ignore_unrecognized_parameters,
        )
        self.run(n_evals=len(trial_data))

    def attach_evaluations(
        self,
        evaluation_data: Union[Dict, List[Dict], np.ndarray, pd.DataFrame],
        ignore_unrecognized_parameters: Optional[bool] = False,
    ) -> None:
        """Attach evaluations from external source.

        Use this method to manually attach a set of evaluations to the
        exploration. These could be evaluations that were carried out in
        a previous exploration or from any other source. The data from the
        evaluations will be given to (and used by) the generator. The
        attached evaluations are not counted when determining if `max_evals`
        has been reached.

        The given data should contain all necessary fields that define an
        evaluation (i.e., the values of the `VaryingParameters`,
        `AnalyzedParameters` and `Objectives`).
        The method accepts this data as a list, dictionary, pandas DataFrame or
        numpy structured array (see example in
        :meth:`.Exploration.attach_trials`).

        Parameters
        ----------
        trial_data : dict, list, NDArray or DataFrame
            The data containing the trial parameters.
        ignore_unrecognized_parameters : bool, optional
            Whether to ignore unrecognized parameters in the given data. By
            default, if the data contains more fields than the
            `VaryingParameters`, `AnalyzedParameters` and `Objectives` of the
            exploration, a `ValueError` is raised, since this might indicate
            a problem in the data. If set to `True`, the error will be ignored.
        """
        evaluation_data = convert_to_dataframe(evaluation_data)

        # Determine if evaluations come from past history array and, if so,
        # keep only those that finished.
        is_history = "sim_ended" in evaluation_data
        if is_history:
            evaluation_data = evaluation_data[evaluation_data["sim_ended"]]

        n_evals = len(evaluation_data)
        if n_evals == 0:
            return

        # Increase length of history and get a view of the added rows.
        self._libe_history.grow_H(n_evals)
        history_new = self._libe_history.H[-n_evals:]

        fields = evaluation_data.columns.values.tolist()

        # Check if the given evaluations are missing required fields.
        all_params = (
            self.generator.varying_parameters
            + self.generator.objectives
            + self.generator.analyzed_parameters
        )
        missing_fields = [p.name for p in all_params if p.name not in fields]
        if missing_fields:
            raise ValueError(
                "Could not attach evaluations from given data because the "
                f"required fields {missing_fields} are missing."
            )

        # Check if the given evaluations have more fields than required.
        history_fields = history_new.dtype.names
        extra_fields = [f for f in fields if f not in history_fields]
        if extra_fields and not ignore_unrecognized_parameters:
            raise ValueError(
                f"The given data contains the fields {extra_fields}, which "
                "are unknown to the generator. If this is expected, ignore "
                "them by setting `ignore_unrecognized_parameters=True`."
            )

        # Fill in new rows.
        for field in fields:
            if field in history_new.dtype.names:
                # Converting to list prevent the error
                # "ValueError: setting an array element with a sequence"
                # when the field contains an array.
                history_new[field] = evaluation_data[field].to_list()

        if not is_history:
            current_time = time.time()
            history_new["gen_started_time"] = current_time
            history_new["gen_ended_time"] = current_time
            history_new["gen_informed_time"] = current_time
            history_new["sim_started_time"] = current_time
            history_new["sim_ended_time"] = current_time
            history_new["gen_informed"] = True
            history_new["sim_started"] = True
            history_new["sim_ended"] = True
            history_new["trial_index"] = np.arange(
                self.generator._trial_count,
                self.generator._trial_count + n_evals,
                dtype=int,
            )
        if "trial_status" not in fields:
            history_new["trial_status"] = TrialStatus.COMPLETED.name

        # Incorporate new history into generator.
        self.generator.incorporate_history(history_new)

    def mark_evaluation_as_failed(self, trial_index):
        """Mark an already evaluated trial as failed.

        Parameters
        ----------
        trial_index : int
            The index of the trial.
        """
        self.generator.mark_trial_as_failed(trial_index)
        i = np.where(self._libe_history.H["trial_index"] == trial_index)[0][0]
        self._libe_history.H[i]["trial_status"] = TrialStatus.FAILED.name

    def _create_executor(self) -> None:
        """Create libEnsemble executor."""
        self.executor = MPIExecutor()

    def _initialize_evaluator(self) -> None:
        """Initialize exploration evaluator."""
        self.evaluator.initialize()

    def _load_history(
        self,
        history: Union[str, np.ndarray, None],
        resume: Optional[bool] = False,
    ) -> None:
        """Load history file."""
        # To resume an exploration, get history file from previous run.
        if resume:
            if history is not None:
                logger.info(
                    "The `history` argument is ignored when `resume=True`. "
                    "The exploration will resume using the most recent "
                    "history file."
                )
            history = self._get_most_recent_history_file_path()
            if history is None:
                raise ValueError(
                    "Previous history file not found. "
                    "Cannot resume exploration."
                )
        # Read file.
        if isinstance(history, str):
            if os.path.exists(history):
                # Load array.
                history = np.load(history)
                # Only include runs that completed
                history = history[history["sim_ended"]]
            else:
                raise ValueError(
                    "History file {} does not exist.".format(history)
                )
        assert history is None or isinstance(
            history, np.ndarray
        ), "Type {} not valid for `history`".format(type(history))
        # Incorporate history into exploration.
        if history is not None:
            self.attach_evaluations(history)
            # When resuming an exploration, update evaluations counter.
            if resume:
                self._n_evals = history.size

    def _create_libe_history(self) -> History:
        """Initialize an empty libEnsemble history."""
        run_params = self.evaluator.get_run_params()
        gen_specs = self.generator.get_gen_specs(
            self.sim_workers, run_params, None, self.libe_comms
        )
        sim_specs = self.evaluator.get_sim_specs(
            self.generator.varying_parameters,
            self.generator.objectives,
            self.generator.analyzed_parameters,
        )
        libe_history = History(
            self.alloc_specs,
            sim_specs,
            gen_specs,
            exit_criteria={"sim_max": 0},
            H0=[],
        )
        return libe_history

    def _get_most_recent_history_file_path(self):
        """Get path of most recently saved history file."""
        # Sort files by date and get the most recent one.
        # In principle there should be only one file, but just in case.
        exp_path = os.path.abspath(self.exploration_dir_path)
        history_files = glob.glob(
            os.path.join(exp_path, self._history_file_prefix + "*")
        )
        history_files.sort(
            key=lambda f: os.path.getmtime(os.path.join(exp_path, f))
        )
        if history_files:
            return history_files[-1]

    def _set_default_libe_specs(self) -> None:
        """Set default exploration libe_specs."""
        libE_specs = {}
        # Run generator on manager to avoid copying gen to another process.
        libE_specs["gen_on_manager"] = True
        # Save H to file every N simulation evaluations
        # default value, if not defined
        libE_specs["save_every_k_sims"] = self.history_save_period
        # Force central mode
        libE_specs["dedicated_mode"] = False
        # Set communications and corresponding number of workers.
        libE_specs["comms"] = self.libe_comms
        if self.libe_comms in ["local", "threads"]:
            libE_specs["nworkers"] = self.sim_workers
        elif self.libe_comms == "mpi":
            # Warn user if openmpi is being used.
            # When running with MPI communications, openmpi cannot be used as
            # it does not support nesting MPI.
            # MPI is only imported here to avoid issues with openmpi when
            # running with local communications.
            from mpi4py import MPI

            if "openmpi" in MPI.Get_library_version().lower():
                raise RuntimeError(
                    "Running with mpi communications is not supported with "
                    "openMPI. Please use MPICH (linux and macOS) or MSMPI "
                    "(Windows) instead."
                )
        else:
            raise ValueError(
                "Communication mode '{}'".format(self.libe_comms)
                + " not recognized. Possible values are 'local', "
                + "'threads' or 'mpi'."
            )
        # Set exploration directory path.
        libE_specs["ensemble_dir_path"] = "evaluations"
        libE_specs["use_workflow_dir"] = True
        libE_specs["workflow_dir_path"] = self.exploration_dir_path

        # Ensure evaluations of last batch are sent back to the generator.
        libE_specs["final_gen_send"] = True

        # Save history file on completion and without date information in the
        # name, so that it can be overwritten in subsequent calls to `run` or
        # when resuming an exploration.
        libE_specs["save_H_on_completion"] = True
        libE_specs["save_H_with_date"] = False
        libE_specs["H_file_prefix"] = self._history_file_prefix

        # get specs from generator and evaluator
        gen_libE_specs = self.generator.get_libe_specs()
        ev_libE_specs = self.evaluator.get_libe_specs()
        self.libE_specs = {**gen_libE_specs, **ev_libE_specs, **libE_specs}

    def _create_alloc_specs(self) -> None:
        """Create exploration alloc_specs."""
        self.alloc_specs = {
            "alloc_f": only_persistent_gens,
            "out": [("given_back", bool)],
            "user": {"async_return": self.run_async},
        }

    def _save_exploration_parameters(self):
        """Save exploration parameters to a JSON file."""
        params = {}
        for i, param in enumerate(self.generator.varying_parameters):
            params[f"varying_parameter_{i}"] = {
                "type": "VaryingParameter",
                "value": param.model_dump_json(),
            }
        for i, param in enumerate(self.generator.objectives):
            params[f"objective_{i}"] = {
                "type": "Objective",
                "value": param.model_dump_json(),
            }
        for i, param in enumerate(self.generator.analyzed_parameters):
            params[f"analyzed_parameter_{i}"] = {
                "type": "Parameter",
                "value": param.model_dump_json(),
            }
        main_dir = os.path.abspath(self.exploration_dir_path)
        if not os.path.isdir(main_dir):
            os.makedirs(main_dir)
        file_path = os.path.join(main_dir, "exploration_parameters.json")
        with open(file_path, "w") as file:
            file.write(json.dumps(params))<|MERGE_RESOLUTION|>--- conflicted
+++ resolved
@@ -183,12 +183,7 @@
         n_evals_initial = self.generator.n_evaluated_trials
 
         # Create persis_info.
-<<<<<<< HEAD
-        persis_info = add_unique_random_streams({}, self.sim_workers + 2)
-        persis_info[1]["comms"] = self.libe_comms
-=======
         persis_info = add_unique_random_streams({}, self.sim_workers + 1)
->>>>>>> 8c940a99
 
         # If specified, allocate dedicated resources for the generator.
         if self.generator.dedicated_resources and self.generator.use_cuda:
@@ -228,15 +223,6 @@
         # Update history.
         self._libe_history.H = history
 
-<<<<<<< HEAD
-        # Update generator with the one received from libE.
-        if self.libe_comms != "threads":
-            self.generator._update(persis_info[1]["generator"])
-            # Restore logger (had to be removed when sending back to manager.)
-            self.generator._set_logger(self._logger)
-
-=======
->>>>>>> 8c940a99
         # Update number of evaluation in this exploration.
         n_evals_final = self.generator.n_evaluated_trials
         self._n_evals += n_evals_final - n_evals_initial
