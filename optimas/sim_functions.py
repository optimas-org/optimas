--- conflicted
+++ resolved
@@ -61,12 +61,9 @@
             num_gpus=step_specs["num_gpus"],
             env_script=step_specs["env_script"],
             mpi_runner_type=step_specs["env_mpi"],
-<<<<<<< HEAD
             timeout=step_specs["timeout"],
-=======
             stdout=step_specs["stdout"],
             stderr=step_specs["stderr"],
->>>>>>> 8ffed641
         )
         # If a step has failed, do not continue with next steps.
         if calc_status != WORKER_DONE:
@@ -85,12 +82,9 @@
     num_gpus,
     env_script,
     mpi_runner_type,
-<<<<<<< HEAD
     timeout,
-=======
     stdout,
     stderr,
->>>>>>> 8ffed641
 ):
     """Run simulation, handle outcome and analyze results."""
     # Create simulation input file.
