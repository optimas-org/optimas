import os

import numpy as np
from libensemble.message_numbers import (
    STOP_TAG,
    PERSIS_STOP,
    FINISHED_PERSISTENT_GEN_TAG,
    EVAL_GEN_TAG,
)
from libensemble.tools.persistent_support import PersistentSupport
from libensemble.resources.resources import Resources

from optimas.core import Evaluation


def persistent_generator(H, persis_info, gen_specs, libE_info):
    """
    Create a Gaussian Process model, update it as new simulation results
    are available, and generate inputs for the next simulations.
    This is a persistent `genf` i.e. this function is called by a dedicated
    worker and does not return until the end of the whole libEnsemble run.
    """
    # If CUDA is available, run BO loop on the GPU.
    if gen_specs["user"]["use_cuda"]:
        resources = Resources.resources.worker_resources
        # If there is no dedicated slot for the generator, use the GPU
        # specified by the user. This GPU will be shared with the simulation
        # workers.
        if resources.slot_count is None:
            gpu_id = str(gen_specs["user"]["gpu_id"])
            os.environ["CUDA_VISIBLE_DEVICES"] = gpu_id
        # If there is a dedicated slot for the generator, use the corresponding
        # GPU. This GPU will only be used for the generator and will not be
        # available for the simulation workers.
        else:
            resources.set_env_to_gpus("CUDA_VISIBLE_DEVICES")

    # Get generator, objectives, and parameters to analyze.
    generator = gen_specs["user"]["generator"]
    objectives = generator.objectives
    analyzed_parameters = generator.analyzed_parameters

    ps = PersistentSupport(libE_info, EVAL_GEN_TAG)

    # Maximum number of total evaluations to generate.
    max_evals = gen_specs['user']['max_evals']

    # Number of points to generate initially.
<<<<<<< HEAD
    number_of_gen_points = gen_specs["user"]["gen_batch_size"]
=======
    number_of_gen_points = min(gen_specs['user']['gen_batch_size'], max_evals)
>>>>>>> 94042f8e

    n_gens = 0
    n_failed_gens = 0

    # Receive information from the manager (or a STOP_TAG)
    tag = None
    while tag not in [STOP_TAG, PERSIS_STOP]:
        # Ask the optimizer to generate `batch_size` new points
        # Store this information in the format expected by libE
        H_o = np.zeros(number_of_gen_points, dtype=gen_specs["out"])
        for i in range(number_of_gen_points):
            generated_trials = generator.ask(1)
            if generated_trials:
                trial = generated_trials[0]
                for var, val in zip(
                    trial.varying_parameters, trial.parameter_values
                ):
                    H_o[var.name][i] = val
                run_params = gen_specs["user"]["run_params"]
                if "task" in H_o.dtype.names:
                    H_o["task"][i] = trial.trial_type
                    run_params = run_params[trial.trial_type]
                if trial.custom_parameters is not None:
                    for par in trial.custom_parameters:
                        H_o[par.save_name][i] = getattr(trial, par.name)
                H_o["trial_index"][i] = trial.index
                H_o["num_procs"][i] = run_params["num_procs"]
                H_o["num_gpus"][i] = run_params["num_gpus"]

<<<<<<< HEAD
        n_failed_gens = np.sum(H_o["num_procs"] == 0)
        H_o = H_o[H_o["num_procs"] > 0]
=======
        n_gens += np.sum(H_o['num_procs'] != 0)
        n_failed_gens = np.sum(H_o['num_procs'] == 0)
        H_o = H_o[H_o['num_procs'] > 0]
>>>>>>> 94042f8e

        # Send data and get results from finished simulation
        # Blocking call: waits for simulation results to be sent by the manager
        tag, Work, calc_in = ps.send_recv(H_o)
        if calc_in is not None:
            # Check how many simulations have returned
            n = len(calc_in["sim_id"])
            # Update the GP with latest simulation results
            for i in range(n):
                trial_index = int(calc_in["trial_index"][i])
                trial = generator._trials[trial_index]
                for par in objectives + analyzed_parameters:
                    y = calc_in[par.name][i]
                    ev = Evaluation(parameter=par, value=y)
                    trial.complete_evaluation(ev)
                # Register trial with unknown SEM
                generator.tell([trial])
            # Set the number of points to generate to that number:
            number_of_gen_points = min(n + n_failed_gens, max_evals - n_gens)
            n_failed_gens = 0
        else:
            number_of_gen_points = 0

    # Add updated generator to `persis_info`.
    generator._prepare_to_send()
    persis_info["generator"] = generator

    return H_o, persis_info, FINISHED_PERSISTENT_GEN_TAG<|MERGE_RESOLUTION|>--- conflicted
+++ resolved
@@ -46,11 +46,7 @@
     max_evals = gen_specs['user']['max_evals']
 
     # Number of points to generate initially.
-<<<<<<< HEAD
-    number_of_gen_points = gen_specs["user"]["gen_batch_size"]
-=======
     number_of_gen_points = min(gen_specs['user']['gen_batch_size'], max_evals)
->>>>>>> 94042f8e
 
     n_gens = 0
     n_failed_gens = 0
@@ -80,14 +76,9 @@
                 H_o["num_procs"][i] = run_params["num_procs"]
                 H_o["num_gpus"][i] = run_params["num_gpus"]
 
-<<<<<<< HEAD
-        n_failed_gens = np.sum(H_o["num_procs"] == 0)
-        H_o = H_o[H_o["num_procs"] > 0]
-=======
         n_gens += np.sum(H_o['num_procs'] != 0)
         n_failed_gens = np.sum(H_o['num_procs'] == 0)
         H_o = H_o[H_o['num_procs'] > 0]
->>>>>>> 94042f8e
 
         # Send data and get results from finished simulation
         # Blocking call: waits for simulation results to be sent by the manager
