"""Contains the definition of the ExplorationDiagnostics class."""

import os
import shutil
from warnings import warn
import pathlib
import json
from typing import Optional, List, Dict, Tuple, Union

import numpy as np
import numpy.typing as npt
import pandas as pd
import matplotlib.pyplot as plt
from matplotlib.gridspec import GridSpec, GridSpecFromSubplotSpec, SubplotSpec

from optimas.core import VaryingParameter, Objective, Parameter
from optimas.generators.base import Generator
from optimas.evaluators.base import Evaluator
from optimas.explorations import Exploration
from optimas.utils.other import get_df_with_selection


class ExplorationDiagnostics:
    """Utilities for analyzing the output of an exploration.

    Parameters
    ----------
    source : str
        Path to the exploration directory or to an
        individual `.npy` history file, or an ``Exploration`` instance.
    """

    def __init__(self, source: Union[str, Exploration]) -> None:
        if isinstance(source, str):
            path = source
            # Find the `npy` file that contains the results
            if os.path.isdir(path):
                # Get history files sorted by creation date.
                output_files = [
                    filename
                    for filename in os.listdir(path)
                    if "_history_" in filename and filename.endswith(".npy")
                ]
                output_files.sort(
                    key=lambda f: os.path.getmtime(os.path.join(path, f))
                )
                if len(output_files) == 0:
                    raise RuntimeError(
                        "The specified path does not contain any history file."
                    )
                elif len(output_files) > 1:
                    warn(
                        "The specified path contains multiple history files. "
                        "The most recent one will be used."
                    )
                exploration_dir_path = path
                self.history_file = os.path.join(path, output_files[-1])
                self.params_file = os.path.join(path, "exploration_parameters.json")
            elif path.endswith(".npy"):
                exploration_dir_path = pathlib.Path(path).parent
                self.history_file = path
                self.params_file = os.path.join(
                    exploration_dir_path, "exploration_parameters.json"
                )
            else:
                raise RuntimeError(
                    "The path should either point to a folder or a `.npy` file."
                )
            exploration = self._create_exploration(
                exploration_dir_path, self.params_file, self.history_file
            )
        elif isinstance(source, Exploration):
            exploration = source
        else:
            ValueError(
                "The source of the exploration diagnostics should be a `path` "
                f"or an `Exploration`, not of type {type(source)}."
            )
        self._exploration = exploration
        self._create_sim_dir_paths()

    def _create_exploration(
        self, exploration_dir_path: str, params_file: str, history_path: str
    ) -> Exploration:
        """Create exploration from saved files."""
        # Create exploration parameters.
        varying_parameters = []
        analyzed_parameters = []
        objectives = []
        with open(params_file) as f:
            d = json.load(f)
        for _, param in d.items():
            if param["type"] == "VaryingParameter":
                p = VaryingParameter.model_validate_json(param["value"])
                varying_parameters.append(p)
            elif param["type"] == "Objective":
                p = Objective.model_validate_json(param["value"])
                objectives.append(p)
            elif param["type"] == "Parameter":
                p = Parameter.model_validate_json(param["value"])
                analyzed_parameters.append(p)

        # Create exploration using dummy generator and evaluator.
        return Exploration(
            generator=Generator(
                varying_parameters=varying_parameters,
                objectives=objectives,
                analyzed_parameters=analyzed_parameters,
            ),
            evaluator=Evaluator(sim_function=None),
            history=history_path,
            exploration_dir_path=exploration_dir_path,
        )

    def _create_sim_dir_paths(self):
        """Create a dict with the path to the sim dir of each evaluation."""
        self._sim_dir_paths = {}
        ensemble_dir_path = os.path.join(
            self._exploration.exploration_dir_path, "evaluations"
        )
        if os.path.isdir(ensemble_dir_path):
            sim_dirs = os.listdir(ensemble_dir_path)
            for sim_dir in sim_dirs:
                if sim_dir.startswith("sim"):
                    try:
                        trial_index = int(sim_dir[3:])
                        self._sim_dir_paths[trial_index] = os.path.join(
                            ensemble_dir_path, sim_dir
                        )
                    except ValueError:
                        # Handle case in which conversion to an integer fails.
                        # This can happen if there is a folder that starts with
                        # "sim" but does not continue with a number. This is a
                        # folder that might have been created by the user.
                        pass

    @property
    def exploration_dir_path(self) -> str:
        """Get the exploration dir path"""
        return self._exploration.exploration_dir_path

    @property
    def history(self) -> pd.DataFrame:
        """Return a pandas DataFrame with the exploration history."""
        return self._exploration.history

    @property
    def varying_parameters(self) -> List[VaryingParameter]:
        """Get the varying parameters of the exploration."""
        return self._exploration.generator.varying_parameters

    @property
    def analyzed_parameters(self) -> List[Parameter]:
        """Get the analyzed parameters of the exploration."""
        return self._exploration.generator.analyzed_parameters

    @property
    def objectives(self) -> List[Objective]:
        """Get the objectives of the exploration."""
        return self._exploration.generator.objectives

    def _get_varying_parameter(self, name: str) -> VaryingParameter:
        """Get varying parameter by name."""
        for par in self.varying_parameters:
            if name == par.name:
                return par
        raise ValueError(
            f"Varying parameter {name} not found. "
            "Available varying parameters are: "
            f"{[par.name for par in self.varying_parameters]}."
        )

    def _get_analyzed_parameter(self, name: str) -> Parameter:
        """Get analyzed parameter by name."""
        for par in self.analyzed_parameters:
            if name == par.name:
                return par
        raise ValueError(
            f"Analyzed parameter {name} not found. "
            "Available analyzed parameters are: "
            f"{[par.name for par in self.analyzed_parameters]}."
        )

    def _get_objective(self, name: str) -> Objective:
        """Get objective by name."""
        for par in self.objectives:
            if name == par.name:
                return par
        raise ValueError(
            f"Objective {name} not found. "
            "Available objectives are: "
            f"{[par.name for par in self.objectives]}."
        )

    def plot_objective(
        self,
        objective: Optional[Union[str, Objective]] = None,
        fidelity_parameter: Optional[str] = None,
        show_trace: Optional[bool] = False,
        use_time_axis: Optional[bool] = False,
        relative_start_time: Optional[bool] = True,
        subplot_spec: Optional[SubplotSpec] = None,
        **figure_kw,
    ) -> None:
        """Plot the values that where reached during the optimization.

        Parameters
        ----------
        objective : str, optional
            Objective, or name of the objective to plot. If `None`, the first
            objective of the exploration is shown.
        fidelity_parameter: str, optional
            Name of the fidelity parameter. If given, the different fidelity
            will be plotted in different colors.
        show_trace : bool, optional
            Whether to show the cumulative maximum or minimum of the objective.
        use_time_axis : bool, optional
            Whether the x axis should be the time at which the evaluations
            were completed, instead of the evaluation index.
        relative_start_time : bool, optional
            Whether the time axis should be relative to the start time
            of the exploration. By default, True.
        subplot_spec: SubplotSpec, optional
            The location of the plot in the GridSpec of an existing figure.
            If not given, a new figure will be created.
        **figure_kw
            Additional keyword arguments to pass to `pyplot.figure`. Only used
            if no ``subplot_spec`` is given.
        """
        if fidelity_parameter is not None:
            fidelity = self.history[fidelity_parameter]
        else:
            fidelity = None
        if objective is None:
            objective = self.objectives[0]
        elif isinstance(objective, str):
            objective = self._get_objective(objective)
        history = self.history
        history = history[history.sim_ended]
        if use_time_axis:
            x = history.sim_ended_time
            xlabel = "Time (s)"
            if relative_start_time:
                x = x - history["gen_started_time"].min()
        else:
            x = history.trial_index
            xlabel = "Number of evaluations"

        if subplot_spec is None:
            fig = plt.figure(**figure_kw)
            gs = GridSpec(1, 1)
        else:
            fig = plt.gcf()
            gs = GridSpecFromSubplotSpec(1, 1, subplot_spec)
        ax = fig.add_subplot(gs[0])
        ax.scatter(x, history[objective.name], c=fidelity)
        ax.set_ylabel(objective.name)
        ax.set_xlabel(xlabel)

        if show_trace:
            t_trace, obj_trace = self.get_objective_trace(
                objective,
                fidelity_parameter,
                use_time_axis=use_time_axis,
                relative_start_time=relative_start_time,
            )
            ax.step(t_trace, obj_trace, where="post")

    def plot_pareto_front(
        self,
        objectives: Optional[List[Union[str, Objective]]] = None,
        show_best_evaluation_indices: Optional[bool] = False,
        show_legend: Optional[bool] = False,
        subplot_spec: Optional[SubplotSpec] = None,
        **figure_kw,
    ) -> None:
        """Plot Pareto front of two optimization objectives.

        Parameters
        ----------
        objectives : list of str or Objective, optional
            A list with two objectives to plot. Only needed when the
            optimization had more than two objectives. By default ``None``.
        show_best_evaluation_indices : bool, optional
            Whether to show the indices of the best evaluations. By default
            ``False``.
        show_legend : bool, optional
            Whether to show the legend.
        subplot_spec: SubplotSpec, optional
            The location of the plot in the GridSpec of an existing figure.
            If not given, a new figure will be created.
        **figure_kw
            Additional keyword arguments to pass to `pyplot.figure`. Only used
            if no ``subplot_spec`` is given.
        """
        objectives = self._check_pareto_objectives(objectives)
        pareto_evals = self.get_pareto_front_evaluations(objectives)
        x_data = self.history[objectives[0].name].to_numpy()
        y_data = self.history[objectives[1].name].to_numpy()
        x_pareto = pareto_evals[objectives[0].name].to_numpy()
        y_pareto = pareto_evals[objectives[1].name].to_numpy()

        # Create axes
        if subplot_spec is None:
            fig = plt.figure(**figure_kw)
            gs = GridSpec(1, 1)
        else:
            fig = plt.gcf()
            gs = GridSpecFromSubplotSpec(1, 1, subplot_spec)
        axes = fig.add_subplot(gs[0])
        # Plot all evaluations
        axes.scatter(
            x_data, y_data, s=5, lw=0.0, alpha=0.5, label="All evaluations"
        )
        axes.set(xlabel=objectives[0].name, ylabel=objectives[1].name)

        # Plot best evaluations
        axes.scatter(
            x_pareto,
            y_pareto,
            s=15,
            ec="k",
            fc="tab:blue",
            lw=0.5,
            zorder=2,
            label="Best evaluations",
        )

        # Plot pareto front
        axes.step(
            x_pareto,
            y_pareto,
            c="k",
            lw=1,
            where="pre" if objectives[1].minimize else "post",
            zorder=1,
            label="Pareto front",
        )
        if show_legend:
            axes.legend(frameon=False, fontsize="x-small")

        # Add evaluation indices to plot.
        if show_best_evaluation_indices:
            sim_id_pareto = self.history["sim_id"].to_numpy()[
                pareto_evals.index
            ]
            for i, id in enumerate(sim_id_pareto):
                axes.annotate(
                    str(id),
                    (x_pareto[i], y_pareto[i]),
                    (2, -2),
                    fontsize="xx-small",
                    va="top",
                    textcoords="offset points",
                )

    def get_best_evaluation(
        self, objective: Optional[Union[str, Objective]] = None
    ) -> pd.DataFrame:
        """Get the evaluation with the best objective value.

        Parameters
        ----------
        objective : str or Objective, optional
            Objective to consider for determining the best evaluation. Only.
            needed if there is more than one objective. By default ``None``.
        """
        if objective is None:
            objective = self.objectives[0]
        elif isinstance(objective, str):
            objective = self._get_objective(objective)
        history = self.history[self.history.sim_ended]
        if objective.minimize:
            i_best = np.argmin(history[objective.name])
        else:
            i_best = np.argmax(history[objective.name])
        return history.iloc[[i_best]]

    def get_pareto_front_evaluations(
        self,
        objectives: Optional[List[Union[str, Objective]]] = None,
    ) -> pd.DataFrame:
        """Get data of evaluations in the Pareto front.

        This function is currently limited to the Pareto front of two
        objectives.

        Parameters
        ----------
        objectives : list of str or Objective, optional
            A list with two objectives to plot. Only needed when the
            optimization had more than two objectives. By default ``None``.
        """
        objectives = self._check_pareto_objectives(objectives)
        x_data = self.history[objectives[0].name].to_numpy()
        y_data = self.history[objectives[1].name].to_numpy()
        x_minimize = objectives[0].minimize
        y_minimize = objectives[1].minimize
        i_sort = np.argsort(x_data)
        if not x_minimize:
            i_sort = i_sort[::-1]  # Sort in descending order
        if y_minimize:
            y_cum = np.minimum.accumulate(y_data[i_sort])
        else:
            y_cum = np.maximum.accumulate(y_data[i_sort])
        _, i_pareto = np.unique(y_cum, return_index=True)
        return self.history.iloc[i_sort[i_pareto]]

    def get_objective_trace(
        self,
        objective: Optional[Union[str, Objective]] = None,
        fidelity_parameter: Optional[str] = None,
        min_fidelity: Optional[float] = None,
        use_time_axis: Optional[bool] = False,
        t_array: Optional[npt.NDArray] = None,
        relative_start_time: Optional[bool] = True,
    ) -> Tuple[npt.NDArray, npt.NDArray]:
        """Get the cumulative maximum or minimum of the objective.

        Parameters
        ----------
        objective : str, optional
            Objective, or name of the objective to plot. If `None`, the first
            objective of the exploration is shown.
        fidelity_parameter: str, optional
            Name of the fidelity parameter. If `fidelity_parameter`
            and `min_fidelity` are set, only the runs with fidelity
            above `min_fidelity` are considered.
        fidelity_min: float, optional
            Minimum fidelity above which points are considered
        use_time_axis : bool, optional
            Whether the x axis should be the time at which the evaluations
            were completed, instead of the evaluation index.
        t_array: 1D numpy array, optional
            Array with time values. If provided, the trace is interpolated
            to the times in the array. Requires ``use_time_axis=True``.
        relative_start_time : bool, optional
            Whether the time axis should be relative to the start time
            of the exploration. By default, True.

        Returns
        -------
        time : 1D numpy array
        objective_trace : 1D numpy array
        """
        if objective is None:
            objective = self.objectives[0]
        elif isinstance(objective, str):
            objective = self._get_objective(objective)
        if fidelity_parameter is not None:
            assert min_fidelity is not None
            df = self.history[self.history[fidelity_parameter] >= min_fidelity]
        else:
            df = self.history.copy()
        df = df[df.sim_ended]

        if use_time_axis:
            df = df.sort_values("sim_ended_time")
            x = df.sim_ended_time
            if relative_start_time:
                x = x - df["gen_started_time"].min()
            x = x.values
        else:
            x = df.trial_index.values

        if objective.minimize:
            obj_trace = df[objective.name].cummin().values
        else:
            obj_trace = df[objective.name].cummax().values

        if t_array is not None:
            # Interpolate the trace curve on t_array
            N_interp = len(t_array)
            N_ref = len(x)
            obj_trace_array = np.zeros_like(t_array)
            i_ref = 0
            for i_interp in range(N_interp):
                while i_ref < N_ref - 1 and x[i_ref + 1] < t_array[i_interp]:
                    i_ref += 1
                obj_trace_array[i_interp] = obj_trace[i_ref]
            x = t_array
            obj_trace = obj_trace_array

        return x, obj_trace

    def get_evaluation_dir_path(self, trial_index: int) -> str:
        """Get the path to the directory of the given evaluation.

        Parameters
        ----------
        trial_index : int
            Index of an evaluated trial.
        """
        try:
            return self._sim_dir_paths[trial_index]
        except KeyError:
            raise ValueError(
                f"Could not find evaluation directory of trial {trial_index}."
                "This directory is only created when using a "
                "`TemplateEvaluator`."
            )

    def get_best_evaluation_dir_path(
        self, objective: Optional[Union[str, Objective]] = None
    ) -> str:
        """Get the path to the directory of the best evaluation.

        Parameters
        ----------
        objective : str or Objective, optional
            Objective to consider for determining the best evaluation. Only.
            needed if there is more than one objective. By default ``None``.
        """
        best_ev = self.get_best_evaluation(objective)
        return self.get_evaluation_dir_path(best_ev["trial_index"].item())

    def delete_evaluation_dir(self, trial_index: int) -> None:
        """Delete the directory with the output of the given evaluation.

        Parameters
        ----------
        trial_index : int
            Index of an evaluated trial.
        """
        ev_dir_path = self.get_evaluation_dir_path(trial_index)
        shutil.rmtree(ev_dir_path)
        del self._sim_dir_paths[trial_index]

    def plot_worker_timeline(
        self,
        fidelity_parameter: Optional[str] = None,
        relative_start_time: Optional[bool] = True,
        subplot_spec: Optional[SubplotSpec] = None,
        **figure_kw,
    ) -> None:
        """Plot the timeline of worker utilization.

        Parameters
        ----------
        fidelity_parameter: string or None
            Name of the fidelity parameter. If given, the different fidelity
            will be plotted in different colors.
        relative_start_time : bool, optional
            Whether the time axis should be relative to the start time
            of the exploration. By default, True.
        subplot_spec: SubplotSpec, optional
            The location of the plot in the GridSpec of an existing figure.
            If not given, a new figure will be created.
        **figure_kw
            Additional keyword arguments to pass to `pyplot.figure`. Only used
            if no ``subplot_spec`` is given.
        """
        df = self.history
        df = df[df.sim_id >= 0]

        if fidelity_parameter is not None:
            min_fidelity = df[fidelity_parameter].min()
            max_fidelity = df[fidelity_parameter].max()

        sim_started_time = df["sim_started_time"]
        sim_ended_time = df["sim_ended_time"]
        if relative_start_time:
            sim_started_time = sim_started_time - df["gen_started_time"].min()
            sim_ended_time = sim_ended_time - df["gen_started_time"].min()

        if subplot_spec is None:
            fig = plt.figure(**figure_kw)
            gs = GridSpec(1, 1)
        else:
            fig = plt.gcf()
            gs = GridSpecFromSubplotSpec(1, 1, subplot_spec)
        ax = fig.add_subplot(gs[0])

        for i in range(len(df)):
            start = sim_started_time.iloc[i]
            duration = sim_ended_time.iloc[i] - start
            if fidelity_parameter is not None:
                fidelity = df[fidelity_parameter].iloc[i]
                color = plt.cm.viridis(
                    (fidelity - min_fidelity) / (max_fidelity - min_fidelity)
                )
            else:
                color = "tab:blue"
            ax.barh(
                [str(df["sim_worker"].iloc[i])],
                [duration],
                left=[start],
                color=color,
                edgecolor="k",
                linewidth=1,
            )

        ax.set_ylabel("Worker")
        ax.set_xlabel("Time (s)")

    def plot_history(
        self,
        parnames: Optional[list] = None,
        xname: Optional[str] = None,
        select: Optional[Dict] = None,
        sort: Optional[Dict] = None,
        top: Optional[Dict] = None,
        show_top_evaluation_indices: Optional[bool] = False,
        show_legend: Optional[bool] = False,
        subplot_spec: Optional[SubplotSpec] = None,
        **figure_kw,
    ) -> None:
        """Print selected parameters versus evaluation index.

        Parameters
        ----------
        parnames: list of strings, optional
            List with the names of the parameters to show.
        xname: string, optional
            Name of the parameter to plot in the x axis.
            By default is the index of the history DataFrame.
        select: dict, optional
            Contains a set of rules to filter the dataframe, e.g.
            'f' : [None, -10.] (get data with f < -10)
        sort: dict, optional
            A dict containing as keys the names of the parameres to sort by
            and, as values, a Bool indicating if ordering ascendingly (True)
            or descendingly (False)
            e.g. {'f': False} sort simulations according to f descendingly.
        top: int, optional
            Highight the 'top' evaluations of every objective.
        show_top_evaluation_indices : bool, optional
            Whether to show the indices of the top evaluations.
        show_legend : bool, optional
            Whether to show the legend.
        subplot_spec: SubplotSpec, optional
            The location of the plot in the GridSpec of an existing figure.
            If not given, a new figure will be created.
        **figure_kw
            Additional keyword arguments to pass to `pyplot.figure`. Only used
            if no ``subplot_spec`` is given.
        """
        # Copy the history DataFrame
        df = self.history.copy()

        # Get lists of variable names
        objective_names = [obj.name for obj in self.objectives]
        varpar_names = [var.name for var in self.varying_parameters]

        # Order list of simulations and re-index
        if sort is not None:
            df = df.sort_values(
                by=list(sort.keys()), ascending=tuple(sort.values())
            ).reset_index(drop=True)

        # Define the quantity to plot in the x axis
        if xname is not None:
            xvalues = df[xname]
        else:
            xvalues = df.index

        # Apply selection to the history DataFrame
        if select is not None:
            df_select = get_df_with_selection(df, select)
        else:
            df_select = None

        # Select top cases in each objective in separate DataFrames
        # stored in a dictionary with the objective name as key
        if top is not None:
            df_top = {}
            for obj_name in objective_names:
                obj = self._get_objective(obj_name)
                ascending = obj.minimize
                index_list = list(
                    df.sort_values(by=obj_name, ascending=ascending).index
                )
                df_top[obj_name] = df.loc[index_list[:top]]
        else:
            df_top = None

        # Default list of parameters to show
        if parnames is None:
            parnames = objective_names.copy()
            parnames.extend(varpar_names)

        # Make figure
        nplots = len(parnames)
        if subplot_spec is None:
            fig = plt.figure(**figure_kw)
            gs = GridSpec(nplots, 2, width_ratios=[0.8, 0.2], wspace=0.05)
        else:
            fig = plt.gcf()
            gs = GridSpecFromSubplotSpec(
                nplots, 2, subplot_spec, width_ratios=[0.8, 0.2], wspace=0.05
            )

        # Actual plotting
        ax_histy_list = []
        histy_list = []
        for i in range(nplots):
            # Draw scatter plot
            ax_scatter = fig.add_subplot(gs[i, 0])
            ax_scatter.grid(color="lightgray", linestyle="dotted")
            yvalues = df[parnames[i]]
            ax_scatter.plot(xvalues, yvalues, "o")

            # Draw selection
            if df_select is not None:
                xvalues_cut = df_select.index
                if xname is not None:
                    xvalues_cut = df_select[xname]
                yvalues_cut = df_select[parnames[i]]
                ax_scatter.plot(xvalues_cut, yvalues_cut, "o", label="select")

            # Draw top evaluations
            if df_top is not None:
                for key, df_t in df_top.items():
                    if xname is not None:
                        xvalues_top = df_t[xname]
                    else:
                        xvalues_top = df_t.index
                    yvalues_top = df_t[parnames[i]]
                    label = "top %i" % top
                    ax_scatter.plot(xvalues_top, yvalues_top, "o", label=label)

                    # Add evaluation indices to plot
                    if show_top_evaluation_indices:
                        sim_id_top = df_t["sim_id"]
                        obj = self._get_objective(key)
                        if obj.minimize:
                            va = "bottom"
                            xytext = (2, 2)
                        else:
                            va = "top"
                            xytext = (2, -2)
                        for x, y, id in zip(
                            xvalues_top, yvalues_top, sim_id_top
                        ):
                            ax_scatter.annotate(
                                str(id),
                                (x, y),
                                xytext,
                                fontsize="xx-small",
                                va=va,
                                textcoords="offset points",
                            )

            # Draw the trace only for `objective` parameters
            if (
                (parnames[i] in objective_names)
                and (not sort)
                and (xname is None)
            ):
                obj = self._get_objective(parnames[i])
                if obj.minimize:
                    cum = df[parnames[i]].cummin().values
                else:
                    cum = df[parnames[i]].cummax().values
                ax_scatter.step(
                    xvalues, cum, zorder=-1, where="post", c="black"
                )

            # Draw projected histogram
            ax_histy = fig.add_subplot(gs[i, 1])
            ax_histy.grid(color="lightgray", linestyle="dotted")
            ymin, ymax = ax_scatter.get_ylim()
            nbins = 25
            binwidth = (ymax - ymin) / nbins
            bins = np.arange(ymin, ymax + binwidth, binwidth)
            histy, *_ = ax_histy.hist(
                yvalues,
                bins=bins,
                weights=100.0 * np.ones(len(yvalues)) / len(yvalues),
                orientation="horizontal",
            )

            # Draw selection
            if df_select is not None:
                yvalues_cut = df_select[parnames[i]]
                ax_histy.hist(
                    yvalues_cut,
                    bins=bins,
                    weights=100.0 * np.ones(len(yvalues_cut)) / len(yvalues),
                    orientation="horizontal",
                    label="selection",
                )

            # Draw top evaluations
            if df_top is not None:
                for key, df_t in df_top.items():
                    yvalues_top = df_t[parnames[i]]
                    label = "top %i" % top
                    ax_histy.hist(
                        yvalues_top,
                        bins=bins,
                        weights=100.0
                        * np.ones(len(yvalues_top))
                        / len(yvalues),
                        orientation="horizontal",
                        label=label,
                    )

            ax_histy.set_ylim(ax_scatter.get_ylim())

            # Tuning axes and labels
            ax_scatter.set_title(
                parnames[i].replace("_", " "),
                fontdict={"fontsize": "x-small"},
                loc="right",
                pad=2,
            )

            if i != nplots - 1:
                ax_scatter.tick_params(labelbottom=False)
                ax_histy.tick_params(labelbottom=False, labelleft=False)
            else:
                ax_scatter.set_xlabel("Evaluation number")
                if xname is not None:
                    ax_scatter.set_xlabel(xname.replace("_", " "))
                ax_histy.set_xlabel("%")
                ax_histy.tick_params(labelbottom=True, labelleft=False)
                if show_legend:
                    ax_histy.legend(fontsize="xx-small")

            # Make loist of histograms and axes for further manipulation
            # outside the loop
            ax_histy_list.append(ax_histy)
            histy_list.append(histy)

        # Set the range of the histograms axes
        histmax = 1.1 * max([h.max() for h in histy_list])
        for i, ax_h in enumerate(ax_histy_list):
            ax_h.set_xlim(-1, histmax)

    def _check_pareto_objectives(
        self,
        objectives: Optional[List[Union[str, Objective]]] = None,
    ) -> List[Objective]:
        """Check the objectives given to the Pareto methods."""
        if len(self.objectives) < 2:
            raise ValueError(
                "Cannot get Pareto front because only a single objective "
                "is available."
            )
        if objectives is None:
            if len(self.objectives) == 2:
                objectives = self.objectives
            else:
                raise ValueError(
                    f"There are {len(self.objectives)} available. "
                    "Please specify 2 objectives from which to get the "
                    "Pareto front."
                )
        else:
            if len(objectives) != 2:
                raise ValueError(
                    f"Two objectives are required ({len(objectives)} given)."
                )
            for i, objective in enumerate(objectives):
                if isinstance(objective, str):
<<<<<<< HEAD
                    objective_names = [obj.name for obj in self.objectives]
                    if objective in objective_names:
                        objectives[i] = self.objectives[
                            objective_names.index(objective)
                        ]
                    else:
                        raise ValueError(
                            f"Objective {objective} not found. "
                            f"Available objectives are {objective_names}."
                        )
        return objectives

    def print_evaluation(self, trial_index: int) -> None:
        """Print the parameters of the given evaluation.

        Parameters
        ----------
        trial_index : int
            Index of an evaluated trial.
        """
        h = self.history.loc[trial_index]
        print('Evaluation %i: ' % (trial_index))
        print('%20s = %s' % ('sim_id', h['sim_id']))

        try:    
            sim_path = self.get_evaluation_dir_path(trial_index)
            print('%20s = %s' % ('dir_path', self.get_evaluation_dir_path(trial_index)))
        except ValueError:
            sim_path = None
            print('%20s = None' % ('dir_path'))

        print('objective functions:')
        objective_names = [obj.name for obj in self.objectives]
        for name in objective_names:
            print('%20s = %10.5f' % (name, h[name]))

        print('varying parameters:')
        varpar_names = [var.name for var in self.varying_parameters]
        for name in varpar_names:
            print('%20s = %10.5f' % (name, h[name]))

        if len(self.analyzed_parameters) > 0:
            anapar_names = [var.name for var in self.analyzed_parameters]
            print('analyzed parameters:')
            for name in anapar_names:
                print('%20s = %10.5f' % (name, h[name]))

        print()
=======
                    objectives[i] = self._get_objective(objective)
        return objectives
>>>>>>> ed26c4fb
<|MERGE_RESOLUTION|>--- conflicted
+++ resolved
@@ -854,17 +854,7 @@
                 )
             for i, objective in enumerate(objectives):
                 if isinstance(objective, str):
-<<<<<<< HEAD
-                    objective_names = [obj.name for obj in self.objectives]
-                    if objective in objective_names:
-                        objectives[i] = self.objectives[
-                            objective_names.index(objective)
-                        ]
-                    else:
-                        raise ValueError(
-                            f"Objective {objective} not found. "
-                            f"Available objectives are {objective_names}."
-                        )
+                    objectives[i] = self._get_objective(objective)
         return objectives
 
     def print_evaluation(self, trial_index: int) -> None:
@@ -902,8 +892,4 @@
             for name in anapar_names:
                 print('%20s = %10.5f' % (name, h[name]))
 
-        print()
-=======
-                    objectives[i] = self._get_objective(objective)
-        return objectives
->>>>>>> ed26c4fb
+        print()