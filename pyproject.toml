--- conflicted
+++ resolved
@@ -38,12 +38,8 @@
     'matplotlib',
 ]
 all = [
-<<<<<<< HEAD
     'ax-platform > 0.4.0',
-=======
-    'ax-platform == 0.4.0',
     'matplotlib'
->>>>>>> 389f402c
 ]
 
 [project.urls]
