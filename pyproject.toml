--- conflicted
+++ resolved
@@ -21,11 +21,7 @@
     'Programming Language :: Python :: 3.11',
 ]
 dependencies = [
-<<<<<<< HEAD
     'libensemble @ git+https://github.com/Libensemble/libensemble@feature/asktell_gens',
-=======
-    'libensemble >= 1.3.0',
->>>>>>> 36dfdb98
     'jinja2',
     'pandas',
     'mpi4py',
