--- conflicted
+++ resolved
@@ -81,12 +81,8 @@
     return alloc_specs
 
 
-<<<<<<< HEAD
 def create_gen_specs(gen_type, nworkers, var_params, run_async=False,
-                     mf_params=None, ax_client=None):
-=======
-def create_gen_specs(gen_type, nworkers, var_params, run_async=False, mf_params=None, mt_params=None):
->>>>>>> 24ca45f4
+                     mf_params=None, mt_params=None, ax_client=None):
     # Problem dimension. This is the number of input parameters exposed,
     # that LibEnsemble will vary in order to minimize a single output parameter.
     n = len(var_params)
