--- conflicted
+++ resolved
@@ -1,26 +1,17 @@
 from libensemble.gen_funcs.persistent_uniform_sampling import (
     persistent_uniform)
-<<<<<<< HEAD
-from libensemble.gen_funcs.persistent_gp import (
-     persistent_gp_gen_f, persistent_gp_mf_gen_f, persistent_gp_mf_disc_gen_f,
-     persistent_gp_ax_gen_f
-)
-=======
+from libensemble.gen_funcs.persistent_gp import persistent_gp_ax_gen_f
 from .persistent_gp import (
     persistent_gp_gen_f, persistent_gp_mf_gen_f, persistent_gp_mf_disc_gen_f,
     persistent_gp_mt_ax_gen_f)
->>>>>>> 24ca45f4
 
 gen_functions = {
     'random': persistent_uniform,
     'bo': persistent_gp_gen_f,
     'bo_mf': persistent_gp_mf_gen_f,
     'bo_mf_disc': persistent_gp_mf_disc_gen_f,
-<<<<<<< HEAD
-    'ax': persistent_gp_ax_gen_f
-=======
+    'ax': persistent_gp_ax_gen_f,
     'bo_mt': persistent_gp_mt_ax_gen_f
->>>>>>> 24ca45f4
 }
 
 # Try to import `aposmm` if avaiable (heavier dependencies)
