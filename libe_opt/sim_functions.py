import os
import time
import jinja2
import numpy as np

from libensemble.resources.resources import Resources
from libensemble.executors.executor import Executor
from libensemble.message_numbers import WORKER_DONE, TASK_FAILED

from libe_opt.utils.logger import get_logger

logger = get_logger(__name__)


def run_template_simulation(H, persis_info, sim_specs, libE_info):
    """
    This function runs a simulation and returns quantity 'f' as well as
    other physical quantities measured in the run for convenience. Status check
    is done periodically on the simulation, provided by LibEnsemble.
    """
    # By default, indicate that task failed
    calc_status = TASK_FAILED

    input_values = {}
    for name in H.dtype.names:
        value = H[name][0]
        if isinstance(value, str):
            value = "'{}'".format(value)
        input_values[name] = value

    # Get user specs.
    if 'task' in H.dtype.names:
        task_name = H['task'][0]
        user_specs = sim_specs['user'][task_name]
    else:
        user_specs = sim_specs['user']
    sim_template = user_specs['sim_template']
    analysis_func = user_specs['analysis_func']
    app_name = user_specs['app_name']
    n_gpus = user_specs['n_gpus']
    # n_proc = user_specs['n_proc']

    # Create simulation input file.
    sim_script = sim_template[len('template_'):]  # Strip 'template_' from name
    with open(sim_template, 'r') as f:
        template = jinja2.Template(f.read())
    with open(sim_script, 'w') as f:
        f.write(template.render(input_values))
    os.remove(sim_template)

<<<<<<< HEAD
    # If the template is a python file, no need to provide it as argument
    # (it has already been registered by libEnsemble as such).
    if sim_script.endswith('.py'):
        sim_script = None

    # Passed to command line in addition to the executable.
=======
    # if the template is not a `.py` file
    # it needs to be passed to command line in addition to the executable.
    if sim_template.endswith('.py'):
        app_args = ''
    else:
        app_args = sim_script

>>>>>>> 8292f340
    exctr = Executor.executor  # Get Executor
    # Launch the executor to actually run the WarpX simulation
    resources = Resources.resources.worker_resources
    slots = resources.slots
    if Resources.resources.glob_resources.launcher != 'jsrun':
        # Use specified number of GPUs (1 by default).
        resources.set_env_to_slots('CUDA_VISIBLE_DEVICES', multiplier=n_gpus)
        cores_per_node = resources.slot_count * n_gpus  # One CPU per GPU
    else:
        cores_per_node = resources.slot_count  # One CPU per GPU
    num_nodes = resources.local_node_count

    logger.debug(
        'Worker {}: CUDA_VISIBLE_DEVICES={} \tnodes {} ppn {} slots {}'.format(
            libE_info['workerID'],
            os.environ["CUDA_VISIBLE_DEVICES"],
            num_nodes,
            cores_per_node,
            slots
        )
    )

    # Get extra args.
    extra_args = os.environ.get('LIBE_SIM_EXTRA_ARGS', None)

    # Submit simulation.
    if extra_args is not None:
        task = exctr.submit(app_name=app_name,
                            num_nodes=num_nodes,
                            procs_per_node=cores_per_node,
                            extra_args=extra_args,
                            app_args=app_args,
                            stdout='out.txt',
                            stderr='err.txt',
                            wait_on_start=True)
    else:
        task = exctr.submit(app_name=app_name,
                            num_nodes=num_nodes,
                            procs_per_node=cores_per_node,
                            app_args=app_args,
                            stdout='out.txt',
                            stderr='err.txt',
                            wait_on_start=True)

    # Periodically check the status of the simulation
    poll_interval = 10  # secs
    while (not task.finished):
        time.sleep(poll_interval)
        task.poll()

    # Set calc_status with optional prints.
    if task.finished:
        if task.state == 'FINISHED':
            calc_status = WORKER_DONE
        elif task.state == 'FAILED':
            calc_status = TASK_FAILED
        if task.state not in ['FINISHED', 'FAILED', 'USER_KILLED']:
            print("Warning: Task {} in unknown state {}. Error code {}"
                  .format(task.name, task.state, task.errcode))

    # Prepare the array that is returned to libE
    # Automatically include the input parameters
    libE_output = np.zeros(1, dtype=sim_specs['out'])
    for name in H.dtype.names:
        libE_output[name] = H[name][0]

    # Data analysis from the last simulation
    if calc_status == WORKER_DONE:
        # Extract the objective function for the current simulation,
        # as well as a few diagnostics
        analysis_func(task.workdir, libE_output)

    return libE_output, persis_info, calc_status


def run_function(H, persis_info, sim_specs, libE_info):
    """
    This function runs a simulation and returns quantity 'f' as well as
    other physical quantities measured in the run for convenience. Status check
    is done periodically on the simulation, provided by LibEnsemble.
    """
    # By default, indicate that task failed
    calc_status = TASK_FAILED

    input_values = {}
    for name in H.dtype.names:
        value = H[name][0]
        if isinstance(value, str):
            value = "'{}'".format(value)
        input_values[name] = value

    # Get user specs.
    if 'task' in H.dtype.names:
        task_name = H['task'][0]
        user_specs = sim_specs['user'][task_name]
    else:
        user_specs = sim_specs['user']
    evaluation_func = user_specs['evaluation_func']
    n_gpus = user_specs['n_gpus']

    # Launch the executor to actually run the WarpX simulation
    resources = Resources.resources.worker_resources
    slots = resources.slots
    if Resources.resources.glob_resources.launcher != 'jsrun':
        # Use specified number of GPUs (1 by default).
        resources.set_env_to_slots('CUDA_VISIBLE_DEVICES', multiplier=n_gpus)
        cores_per_node = resources.slot_count * n_gpus  # One CPU per GPU
    else:
        cores_per_node = resources.slot_count  # One CPU per GPU
    num_nodes = resources.local_node_count

    logger.debug(
        'Worker {}: CUDA_VISIBLE_DEVICES={} \tnodes {} ppn {} slots {}'.format(
            libE_info['workerID'],
            os.environ["CUDA_VISIBLE_DEVICES"],
            num_nodes,
            cores_per_node,
            slots
        )
    )

    # Prepare the array that is returned to libE
    # Automatically include the input parameters
    libE_output = np.zeros(1, dtype=sim_specs['out'])
    for name in H.dtype.names:
        libE_output[name] = H[name][0]

    evaluation_func(input_values, libE_output)

    return libE_output, persis_info, calc_status<|MERGE_RESOLUTION|>--- conflicted
+++ resolved
@@ -48,22 +48,12 @@
         f.write(template.render(input_values))
     os.remove(sim_template)
 
-<<<<<<< HEAD
     # If the template is a python file, no need to provide it as argument
     # (it has already been registered by libEnsemble as such).
     if sim_script.endswith('.py'):
         sim_script = None
 
     # Passed to command line in addition to the executable.
-=======
-    # if the template is not a `.py` file
-    # it needs to be passed to command line in addition to the executable.
-    if sim_template.endswith('.py'):
-        app_args = ''
-    else:
-        app_args = sim_script
-
->>>>>>> 8292f340
     exctr = Executor.executor  # Get Executor
     # Launch the executor to actually run the WarpX simulation
     resources = Resources.resources.worker_resources
