import os

import numpy as np
from libensemble.libE import libE
from libensemble.tools import check_inputs
from libensemble import libE_logger
from libensemble.executors.mpi_executor import MPIExecutor
from libensemble.tools import save_libE_output, add_unique_random_streams

from libe_opt.utils import (
    create_alloc_specs, create_gen_specs, create_libe_specs, create_sim_specs)


def run_ensemble(
        nworkers, sim_max, is_master, gen_type, analyzed_params,
<<<<<<< HEAD
        var_params, analysis_func, sim_template, mf_params=None,
        past_history=None, libE_specs={}, run_async=False,
        ax_client=None):
    # MPI executor
    libE_specs['zero_resource_workers'] = [1]
    if 'central_mode' not in libE_specs.keys():
        libE_specs['central_mode'] = False
    exctr = MPIExecutor()
    exctr.register_calc(full_path='python', calc_type='sim')
=======
        var_params, analysis_func, mf_params=None, mt_params=None,
        past_history=None, libE_specs={}, run_async=False):
>>>>>>> 24ca45f4

    # Automatically detect the template simulation script
    sim_template = [ filename for filename in os.listdir('./') \
                              if filename.startswith('template') ][0]

    # Create specs.
    sim_specs = create_sim_specs(
        analyzed_params, var_params, analysis_func, sim_template, mf_params,
        mt_params)
    alloc_specs = create_alloc_specs(gen_type)
    gen_specs = create_gen_specs(
<<<<<<< HEAD
        gen_type, nworkers, var_params, run_async, mf_params, ax_client)
=======
        gen_type, nworkers, var_params, run_async, mf_params, mt_params)
>>>>>>> 24ca45f4
    libE_specs = create_libe_specs(sim_template, libE_specs)

    # Setup MPI executor
    libE_specs['zero_resource_workers'] = [1]
    exctr = MPIExecutor()
    if sim_template.endswith('.py'):
        exctr.register_calc(full_path='python', calc_type='sim')
    else:
        # By default, if the template is not a `.py` file, we run
        # it with an executable. The executable should have a `.ex` at the end
        executables = [filename for filename in os.listdir() \
                     if filename.endswith('.ex')]
        if len(executables) == 0:
            raise ValueError('You need to copy the WarpX executable in this folder.')
        else:
            executable = executables[0]
            exctr.register_calc(full_path=executable, calc_type='sim')
        libE_specs['sim_dir_copy_files'].append(executable)

    # libE logger
    libE_logger.set_level('INFO')

    # Exit criteria
    exit_criteria = {'sim_max': sim_max}  # Exit after running sim_max simulations

    # Create a different random number stream for each worker and the manager
    persis_info = add_unique_random_streams({}, nworkers + 1)

    # Before starting libensemble, check whether there is past history file
    if past_history is not None and os.path.exists(past_history):
        H0 = np.load(past_history)
        H0 = H0[ H0['returned']==True ] # Only include runs that completed
        check_inputs(
            H0=H0, sim_specs=sim_specs, alloc_specs=alloc_specs,
            gen_specs=gen_specs)
    else:
        H0 = None

    # Run LibEnsemble, and store results in history array H
    H, persis_info, flag = libE(sim_specs, gen_specs, exit_criteria,
                                persis_info, alloc_specs, libE_specs, H0=H0)

    # Save results to numpy file
    if is_master:
        save_libE_output(H, persis_info, __file__, nworkers)<|MERGE_RESOLUTION|>--- conflicted
+++ resolved
@@ -13,20 +13,9 @@
 
 def run_ensemble(
         nworkers, sim_max, is_master, gen_type, analyzed_params,
-<<<<<<< HEAD
-        var_params, analysis_func, sim_template, mf_params=None,
+        var_params, analysis_func, mf_params=None, mt_params=None,
         past_history=None, libE_specs={}, run_async=False,
         ax_client=None):
-    # MPI executor
-    libE_specs['zero_resource_workers'] = [1]
-    if 'central_mode' not in libE_specs.keys():
-        libE_specs['central_mode'] = False
-    exctr = MPIExecutor()
-    exctr.register_calc(full_path='python', calc_type='sim')
-=======
-        var_params, analysis_func, mf_params=None, mt_params=None,
-        past_history=None, libE_specs={}, run_async=False):
->>>>>>> 24ca45f4
 
     # Automatically detect the template simulation script
     sim_template = [ filename for filename in os.listdir('./') \
@@ -38,11 +27,8 @@
         mt_params)
     alloc_specs = create_alloc_specs(gen_type)
     gen_specs = create_gen_specs(
-<<<<<<< HEAD
-        gen_type, nworkers, var_params, run_async, mf_params, ax_client)
-=======
-        gen_type, nworkers, var_params, run_async, mf_params, mt_params)
->>>>>>> 24ca45f4
+        gen_type, nworkers, var_params, run_async, mf_params, mt_params,
+        ax_client)
     libE_specs = create_libe_specs(sim_template, libE_specs)
 
     # Setup MPI executor
