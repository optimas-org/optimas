--- conflicted
+++ resolved
@@ -60,7 +60,6 @@
 n = 2
 
 aposmm = APOSMM(
-<<<<<<< HEAD
     initial_sample_size = 100,
     localopt_method = "LN_BOBYQA",
     sample_points = np.round(minima, 1),
@@ -71,18 +70,6 @@
     max_active_runs = 4,  # refers to APOSMM's simul local optimization runs
     lb = np.array([-3, -2]),  # potentially matches the VaryingParameters
     ub = np.array([3, 2]),
-=======
-    initial_sample_size=100,
-    localopt_method="LN_BOBYQA",
-    sample_points=np.round(minima, 1),
-    rk_const=0.5 * ((gamma(1 + (n / 2)) * 5) ** (1 / n)) / sqrt(pi),
-    xtol_abs=1e-6,
-    ftol_abs=1e-6,
-    dist_to_bound_multiple=0.5,
-    max_active_runs=6,  # refers to APOSMM's simul local optimization runs
-    lb=np.array([-3, -2]),  # potentially matches the VaryingParameters
-    ub=np.array([3, 2]),
->>>>>>> d77f36d9
 )
 
 gen = libEWrapper(
@@ -108,5 +95,4 @@
 # for some flavours of multiprocessing, namely spawn and forkserver)
 if __name__ == "__main__":
     exp.run()
-    import ipdb; ipdb.set_trace()
     assert len(gen.libe_gen.all_local_minima)